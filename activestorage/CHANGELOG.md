--- conflicted
+++ resolved
@@ -1,17 +1,16 @@
-<<<<<<< HEAD
 *   The Poppler PDF previewer renders a preview image using the original
     document's crop box rather than its media box, hiding print margins. This
     matches the behavior of the MuPDF previewer.
 
     *Vincent Robert*
-=======
+
+
 ## Rails 6.0.3.6 (March 26, 2021) ##
 
 *   Marcel is upgraded to version 1.0.0 to avoid a dependency on GPL-licensed
     mime types data.
 
     *George Claghorn*
->>>>>>> 0073c7b2
 
 
 ## Rails 6.0.3.5 (February 10, 2021) ##
