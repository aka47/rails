--- conflicted
+++ resolved
@@ -1,4 +1,3 @@
-<<<<<<< HEAD
 *   Fix bug where `#to_options` for `ActiveSupport::HashWithIndifferentAccess`
     would not act as alias for `#symbolize_keys`.
 
@@ -15,11 +14,11 @@
         URI.unescape("\xe3\x83\x90%E3%83%90")  # => Encoding::CompatibilityError
 
     *Ashe Connor*, *Aaron Patterson*
-=======
+
+
 ## Rails 5.2.1.1 (November 27, 2018) ##
 
 *   No changes.
->>>>>>> 96dee0e7
 
 
 ## Rails 5.2.1 (August 07, 2018) ##
