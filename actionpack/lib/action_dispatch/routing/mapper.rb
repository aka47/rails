# frozen_string_literal: true

# :markup: markdown

require "active_support/core_ext/hash/slice"
require "active_support/core_ext/enumerable"
require "active_support/core_ext/array/extract_options"
require "active_support/core_ext/regexp"
require "action_dispatch/routing/redirection"
require "action_dispatch/routing/endpoint"

module ActionDispatch
  module Routing
    class Mapper
      class BacktraceCleaner < ActiveSupport::BacktraceCleaner # :nodoc:
        def initialize
          super
          remove_silencers!
          add_core_silencer
          add_stdlib_silencer
        end
      end

      URL_OPTIONS = [:protocol, :subdomain, :domain, :host, :port]

      cattr_accessor :route_source_locations, instance_accessor: false, default: false
      cattr_accessor :backtrace_cleaner, instance_accessor: false, default: BacktraceCleaner.new

      class Constraints < Routing::Endpoint # :nodoc:
        attr_reader :app, :constraints

        SERVE = ->(app, req) { app.serve req }
        CALL  = ->(app, req) { app.call req.env }

        def initialize(app, constraints, strategy)
          # Unwrap Constraints objects. I don't actually think it's possible to pass a
          # Constraints object to this constructor, but there were multiple places that
          # kept testing children of this object. I **think** they were just being
          # defensive, but I have no idea.
          if app.is_a?(self.class)
            constraints += app.constraints
            app = app.app
          end

          @strategy = strategy

          @app, @constraints, = app, constraints
        end

        def dispatcher?; @strategy == SERVE; end

        def matches?(req)
          @constraints.all? do |constraint|
            (constraint.respond_to?(:matches?) && constraint.matches?(req)) ||
              (constraint.respond_to?(:call) && constraint.call(*constraint_args(constraint, req)))
          end
        end

        def serve(req)
          return [ 404, { Constants::X_CASCADE => "pass" }, [] ] unless matches?(req)

          @strategy.call @app, req
        end

        private
          def constraint_args(constraint, request)
            arity = if constraint.respond_to?(:arity)
              constraint.arity
            else
              constraint.method(:call).arity
            end

            if arity < 1
              []
            elsif arity == 1
              [request]
            else
              [request.path_parameters, request]
            end
          end
      end

      class Mapping # :nodoc:
        ANCHOR_CHARACTERS_REGEX = %r{\A(\\A|\^)|(\\Z|\\z|\$)\Z}
        OPTIONAL_FORMAT_REGEX = %r{(?:\(\.:format\)+|\.:format|/)\Z}

        attr_reader :path, :requirements, :defaults, :to, :default_controller,
                    :default_action, :required_defaults, :ast, :scope_options

        def self.build(scope, set, ast, controller, default_action, to, via, formatted, options_constraints, anchor, options)
          scope_params = {
            blocks: scope[:blocks] || [],
            constraints: scope[:constraints] || {},
            defaults: (scope[:defaults] || {}).dup,
            module: scope[:module],
            options: scope[:options] || {}
          }

          new set: set, ast: ast, controller: controller, default_action: default_action,
              to: to, formatted: formatted, via: via, options_constraints: options_constraints,
              anchor: anchor, scope_params: scope_params, options: scope_params[:options].merge(options)
        end

        def self.check_via(via)
          if via.empty?
            msg = "You should not use the `match` method in your router without specifying an HTTP method.\n" \
              "If you want to expose your action to both GET and POST, add `via: [:get, :post]` option.\n" \
              "If you want to expose your action to GET, use `get` in the router:\n" \
              "  Instead of: match \"controller#action\"\n" \
              "  Do: get \"controller#action\""
            raise ArgumentError, msg
          end
          via
        end

        def self.normalize_path(path, format)
          path = Mapper.normalize_path(path)

          if format == true
            "#{path}.:format"
          elsif optional_format?(path, format)
            "#{path}(.:format)"
          else
            path
          end
        end

        def self.optional_format?(path, format)
          format != false && !path.match?(OPTIONAL_FORMAT_REGEX)
        end

        def initialize(set:, ast:, controller:, default_action:, to:, formatted:, via:, options_constraints:, anchor:, scope_params:, options:)
          @defaults           = scope_params[:defaults]
          @set                = set
          @to                 = intern(to)
          @default_controller = intern(controller)
          @default_action     = intern(default_action)
          @anchor             = anchor
          @via                = via
          @internal           = options.delete(:internal)
          @scope_options      = scope_params[:options]
          ast                 = Journey::Ast.new(ast, formatted)

          options = ast.wildcard_options.merge!(options)

          options = normalize_options!(options, ast.path_params, scope_params[:module])

          split_options = constraints(options, ast.path_params)

          constraints = scope_params[:constraints].merge Hash[split_options[:constraints] || []]

          if options_constraints.is_a?(Hash)
            @defaults = Hash[options_constraints.find_all { |key, default|
              URL_OPTIONS.include?(key) && (String === default || Integer === default)
            }].merge @defaults
            @blocks = scope_params[:blocks]
            constraints.merge! options_constraints
          else
            @blocks = blocks(options_constraints)
          end

          requirements, conditions = split_constraints ast.path_params, constraints
          verify_regexp_requirements requirements, ast.wildcard_options

          formats = normalize_format(formatted)

          @requirements = formats[:requirements].merge Hash[requirements]
          @conditions = Hash[conditions]
          @defaults = formats[:defaults].merge(@defaults).merge(normalize_defaults(options))

          if ast.path_params.include?(:action) && !@requirements.key?(:action)
            @defaults[:action] ||= "index"
          end

          @required_defaults = (split_options[:required_defaults] || []).map(&:first)

          ast.requirements = @requirements
          @path = Journey::Path::Pattern.new(ast, @requirements, JOINED_SEPARATORS, @anchor)
        end

        JOINED_SEPARATORS = SEPARATORS.join # :nodoc:

        def make_route(name, precedence)
          Journey::Route.new(name: name, app: application, path: path, constraints: conditions,
                             required_defaults: required_defaults, defaults: defaults,
                             request_method_match: request_method, precedence: precedence,
                             scope_options: scope_options, internal: @internal, source_location: route_source_location)
        end

        def application
          app(@blocks)
        end

        def conditions
          build_conditions @conditions, @set.request_class
        end

        def build_conditions(current_conditions, request_class)
          conditions = current_conditions.dup

          conditions.keep_if do |k, _|
            request_class.public_method_defined?(k)
          end
        end
        private :build_conditions

        def request_method
          @via.map { |x| Journey::Route.verb_matcher(x) }
        end
        private :request_method

        private
          def intern(object)
            object.is_a?(String) ? -object : object
          end

          def normalize_options!(options, path_params, modyoule)
            if path_params.include?(:controller)
              raise ArgumentError, ":controller segment is not allowed within a namespace block" if modyoule

              # Add a default constraint for :controller path segments that matches namespaced
              # controllers with default routes like :controller/:action/:id(.:format), e.g:
              # GET /admin/products/show/1
              # # > { controller: 'admin/products', action: 'show', id: '1' }
              options[:controller] ||= /.+?/
            end

            if to.respond_to?(:action) || to.respond_to?(:call)
              options
            else
              if to.nil?
                controller = default_controller
                action = default_action
              elsif to.is_a?(String)
                if to.include?("#")
                  to_endpoint = to.split("#").map!(&:-@)
                  controller  = to_endpoint[0]
                  action      = to_endpoint[1]
                else
                  controller = default_controller
                  action = to
                end
              else
                raise ArgumentError, ":to must respond to `action` or `call`, or it must be a String that includes '#', or the controller should be implicit"
              end

              controller = add_controller_module(controller, modyoule)

              options.merge! check_controller_and_action(path_params, controller, action)
            end
          end

          def split_constraints(path_params, constraints)
            constraints.partition do |key, requirement|
              path_params.include?(key) || key == :controller
            end
          end

          def normalize_format(formatted)
            case formatted
            when true
              { requirements: { format: /.+/ },
                defaults:     {} }
            when Regexp
              { requirements: { format: formatted },
                defaults:     { format: nil } }
            when String
              { requirements: { format: Regexp.compile(formatted) },
                defaults:     { format: formatted } }
            else
              { requirements: {}, defaults: {} }
            end
          end

          def verify_regexp_requirements(requirements, wildcard_options)
            requirements.each do |requirement, regex|
              next unless regex.is_a? Regexp

              if ANCHOR_CHARACTERS_REGEX.match?(regex.source)
                raise ArgumentError, "Regexp anchor characters are not allowed in routing requirements: #{requirement.inspect}"
              end

              if regex.multiline?
                next if wildcard_options.key?(requirement)

                raise ArgumentError, "Regexp multiline option is not allowed in routing requirements: #{regex.inspect}"
              end
            end
          end

          def normalize_defaults(options)
            Hash[options.reject { |_, default| Regexp === default }]
          end

          def app(blocks)
            if to.respond_to?(:action)
              Routing::RouteSet::StaticDispatcher.new to
            elsif to.respond_to?(:call)
              Constraints.new(to, blocks, Constraints::CALL)
            elsif blocks.any?
              Constraints.new(dispatcher(defaults.key?(:controller)), blocks, Constraints::SERVE)
            else
              dispatcher(defaults.key?(:controller))
            end
          end

          def check_controller_and_action(path_params, controller, action)
            hash = check_part(:controller, controller, path_params, {}) do |part|
              translate_controller(part) {
                message = +"'#{part}' is not a supported controller name. This can lead to potential routing problems."
                message << " See https://guides.rubyonrails.org/routing.html#specifying-a-controller-to-use"

                raise ArgumentError, message
              }
            end

            check_part(:action, action, path_params, hash) { |part|
              part.is_a?(Regexp) ? part : part.to_s
            }
          end

          def check_part(name, part, path_params, hash)
            if part
              hash[name] = yield(part)
            else
              unless path_params.include?(name)
                message = "Missing :#{name} key on routes definition, please check your routes."
                raise ArgumentError, message
              end
            end
            hash
          end

          def add_controller_module(controller, modyoule)
            if modyoule && !controller.is_a?(Regexp)
              if controller&.start_with?("/")
                -controller[1..-1]
              else
                -[modyoule, controller].compact.join("/")
              end
            else
              controller
            end
          end

          def translate_controller(controller)
            return controller if Regexp === controller
            return controller.to_s if /\A[a-z_0-9][a-z_0-9\/]*\z/.match?(controller)

            yield
          end

          def blocks(callable_constraint)
            unless callable_constraint.respond_to?(:call) || callable_constraint.respond_to?(:matches?)
              raise ArgumentError, "Invalid constraint: #{callable_constraint.inspect} must respond to :call or :matches?"
            end
            [callable_constraint]
          end

          def constraints(options, path_params)
            options.group_by do |key, option|
              if Regexp === option
                :constraints
              else
                if path_params.include?(key)
                  :path_params
                else
                  :required_defaults
                end
              end
            end
          end

          def dispatcher(raise_on_name_error)
            Routing::RouteSet::Dispatcher.new raise_on_name_error
          end

          if Thread.respond_to?(:each_caller_location)
            def route_source_location
              if Mapper.route_source_locations
                action_dispatch_dir = File.expand_path("..", __dir__)
                Thread.each_caller_location do |location|
                  next if location.path.start_with?(action_dispatch_dir)

                  cleaned_path = Mapper.backtrace_cleaner.clean_frame(location.path)
                  next if cleaned_path.nil?

                  return "#{cleaned_path}:#{location.lineno}"
                end
                nil
              end
            end
          else
            def route_source_location
              if Mapper.route_source_locations
                action_dispatch_dir = File.expand_path("..", __dir__)
                caller_locations.each do |location|
                  next if location.path.start_with?(action_dispatch_dir)

                  cleaned_path = Mapper.backtrace_cleaner.clean_frame(location.path)
                  next if cleaned_path.nil?

                  return "#{cleaned_path}:#{location.lineno}"
                end
                nil
              end
            end
          end
      end

      # Invokes Journey::Router::Utils.normalize_path, then ensures that /(:locale)
      # becomes (/:locale). Except for root cases, where the former is the correct
      # one.
      def self.normalize_path(path)
        path = Journey::Router::Utils.normalize_path(path)

        # the path for a root URL at this point can be something like
        # "/(/:locale)(/:platform)/(:browser)", and we would want
        # "/(:locale)(/:platform)(/:browser)" reverse "/(", "/((" etc to "(/", "((/" etc
        path.gsub!(%r{/(\(+)/?}, '\1/')
        # if a path is all optional segments, change the leading "(/" back to "/(" so it
        # evaluates to "/" when interpreted with no options. Unless, however, at least
        # one secondary segment consists of a static part, ex.
        # "(/:locale)(/pages/:page)"
        path.sub!(%r{^(\(+)/}, '/\1') if %r{^(\(+[^)]+\))(\(+/:[^)]+\))*$}.match?(path)
        path
      end

      def self.normalize_name(name)
        normalize_path(name)[1..-1].tr("/", "_")
      end

      module Base
        # Matches a URL pattern to one or more routes.
        #
        # You should not use the `match` method in your router without specifying an
        # HTTP method.
        #
        # If you want to expose your action to both GET and POST, use:
        #
        #     # sets :controller, :action, and :id in params
        #     match ':controller/:action/:id', via: [:get, :post]
        #
        # Note that `:controller`, `:action`, and `:id` are interpreted as URL query
        # parameters and thus available through `params` in an action.
        #
        # If you want to expose your action to GET, use `get` in the router:
        #
        # Instead of:
        #
        #     match ":controller/:action/:id"
        #
        # Do:
        #
        #     get ":controller/:action/:id"
        #
        # Two of these symbols are special, `:controller` maps to the controller and
        # `:action` to the controller's action. A pattern can also map wildcard segments
        # (globs) to params:
        #
        #     get 'songs/*category/:title', to: 'songs#show'
        #
        #     # 'songs/rock/classic/stairway-to-heaven' sets
        #     #  params[:category] = 'rock/classic'
        #     #  params[:title] = 'stairway-to-heaven'
        #
        # To match a wildcard parameter, it must have a name assigned to it. Without a
        # variable name to attach the glob parameter to, the route can't be parsed.
        #
        # When a pattern points to an internal route, the route's `:action` and
        # `:controller` should be set in options or hash shorthand. Examples:
        #
        #     match 'photos/:id', to: 'photos#show', via: :get
        #     match 'photos/:id', controller: 'photos', action: 'show', via: :get
        #
        # A pattern can also point to a `Rack` endpoint i.e. anything that responds to
        # `call`:
        #
        #     match 'photos/:id', to: -> (hash) { [200, {}, ["Coming soon"]] }, via: :get
        #     match 'photos/:id', to: PhotoRackApp, via: :get
        #     # Yes, controller actions are just rack endpoints
        #     match 'photos/:id', to: PhotosController.action(:show), via: :get
        #
        # Because requesting various HTTP verbs with a single action has security
        # implications, you must either specify the actions in the via options or use
        # one of the [HttpHelpers](rdoc-ref:HttpHelpers) instead `match`
        #
        # ### Options
        #
        # Any options not seen here are passed on as params with the URL.
        #
        # :controller
        # :   The route's controller.
        #
        # :action
        # :   The route's action.
        #
        # :param
        # :   Overrides the default resource identifier `:id` (name of the dynamic
        #     segment used to generate the routes). You can access that segment from
        #     your controller using `params[<:param>]`. In your router:
        #
        #         resources :users, param: :name
        #
        #     The `users` resource here will have the following routes generated for it:
        #
        #         GET       /users(.:format)
        #         POST      /users(.:format)
        #         GET       /users/new(.:format)
        #         GET       /users/:name/edit(.:format)
        #         GET       /users/:name(.:format)
        #         PATCH/PUT /users/:name(.:format)
        #         DELETE    /users/:name(.:format)
        #
        #     You can override `ActiveRecord::Base#to_param` of a related model to
        #     construct a URL:
        #
        #         class User < ActiveRecord::Base
        #           def to_param
        #             name
        #           end
        #         end
        #
        #         user = User.find_by(name: 'Phusion')
        #         user_path(user)  # => "/users/Phusion"
        #
        # :path
        # :   The path prefix for the routes.
        #
        # :module
        # :   The namespace for :controller.
        #
        #         match 'path', to: 'c#a', module: 'sekret', controller: 'posts', via: :get
        #         # => Sekret::PostsController
        #
        #     See `Scoping#namespace` for its scope equivalent.
        #
        # :as
        # :   The name used to generate routing helpers.
        #
        # :via
        # :   Allowed HTTP verb(s) for route.
        #
        #         match 'path', to: 'c#a', via: :get
        #         match 'path', to: 'c#a', via: [:get, :post]
        #         match 'path', to: 'c#a', via: :all
        #
        # :to
        # :   Points to a `Rack` endpoint. Can be an object that responds to `call` or a
        #     string representing a controller's action.
        #
        #         match 'path', to: 'controller#action', via: :get
        #         match 'path', to: -> (env) { [200, {}, ["Success!"]] }, via: :get
        #         match 'path', to: RackApp, via: :get
        #
        # :on
        # :   Shorthand for wrapping routes in a specific RESTful context. Valid values
        #     are `:member`, `:collection`, and `:new`. Only use within `resource(s)`
        #     block. For example:
        #
        #         resource :bar do
        #           match 'foo', to: 'c#a', on: :member, via: [:get, :post]
        #         end
        #
        #     Is equivalent to:
        #
        #         resource :bar do
        #           member do
        #             match 'foo', to: 'c#a', via: [:get, :post]
        #           end
        #         end
        #
        # :constraints
        # :   Constrains parameters with a hash of regular expressions or an object that
        #     responds to `matches?`. In addition, constraints other than path can also
        #     be specified with any object that responds to `===` (e.g. String, Array,
        #     Range, etc.).
        #
        #         match 'path/:id', constraints: { id: /[A-Z]\d{5}/ }, via: :get
        #
        #         match 'json_only', constraints: { format: 'json' }, via: :get
        #
        #         class PermitList
        #           def matches?(request) request.remote_ip == '1.2.3.4' end
        #         end
        #         match 'path', to: 'c#a', constraints: PermitList.new, via: :get
        #
        #     See `Scoping#constraints` for more examples with its scope equivalent.
        #
        # :defaults
        # :   Sets defaults for parameters
        #
        #         # Sets params[:format] to 'jpg' by default
        #         match 'path', to: 'c#a', defaults: { format: 'jpg' }, via: :get
        #
        #     See `Scoping#defaults` for its scope equivalent.
        #
        # :anchor
        # :   Boolean to anchor a `match` pattern. Default is true. When set to false,
        #     the pattern matches any request prefixed with the given path.
        #
        #         # Matches any request starting with 'path'
        #         match 'path', to: 'c#a', anchor: false, via: :get
        #
        # :format
        # :   Allows you to specify the default value for optional `format` segment or
        #     disable it by supplying `false`.
        #
        def match(path, options = nil)
        end

        # Mount a Rack-based application to be used within the application.
        #
        #     mount SomeRackApp, at: "some_route"
        #
        # For options, see `match`, as `mount` uses it internally.
        #
        # All mounted applications come with routing helpers to access them. These are
        # named after the class specified, so for the above example the helper is either
        # `some_rack_app_path` or `some_rack_app_url`. To customize this helper's name,
        # use the `:as` option:
        #
        #     mount(SomeRackApp, at: "some_route", as: "exciting")
        #
        # This will generate the `exciting_path` and `exciting_url` helpers which can be
        # used to navigate to this mounted app.
        def mount(app, options = nil)
          if options
            path = options.delete(:at)
          elsif Hash === app
            options = app
            app, path = options.find { |k, _| k.respond_to?(:call) }
            options.delete(app) if app
          end

          raise ArgumentError, "A rack application must be specified" unless app.respond_to?(:call)
          raise ArgumentError, <<~MSG unless path
            Must be called with mount point

              mount SomeRackApp, at: "some_route"
              or
              mount(SomeRackApp => "some_route")
          MSG

          rails_app = rails_app? app
          options[:as] ||= app_name(app, rails_app)

          target_as       = name_for_action(options[:as], path)
          options[:via] ||= :all

          match(path, { to: app, anchor: false, format: false }.merge(options))

          define_generate_prefix(app, target_as) if rails_app
          self
        end

        def default_url_options=(options)
          @set.default_url_options = options
        end
        alias_method :default_url_options, :default_url_options=

        def with_default_scope(scope, &block)
          scope(scope) do
            instance_exec(&block)
          end
        end

        # Query if the following named route was already defined.
        def has_named_route?(name)
          @set.named_routes.key?(name)
        end

        private
          def rails_app?(app)
            app.is_a?(Class) && app < Rails::Railtie
          end

          def app_name(app, rails_app)
            if rails_app
              app.railtie_name
            elsif app.is_a?(Class)
              class_name = app.name
              ActiveSupport::Inflector.underscore(class_name).tr("/", "_")
            end
          end

          def define_generate_prefix(app, name)
            _route = @set.named_routes.get name
            _routes = @set
            _url_helpers = @set.url_helpers

            script_namer = ->(options) do
              prefix_options = options.slice(*_route.segment_keys)
              prefix_options[:script_name] = "" if options[:original_script_name]

              if options[:_recall]
                prefix_options.reverse_merge!(options[:_recall].slice(*_route.segment_keys))
              end

              # We must actually delete prefix segment keys to avoid passing them to next
              # url_for.
              _route.segment_keys.each { |k| options.delete(k) }
              _url_helpers.public_send("#{name}_path", prefix_options)
            end

            app.routes.define_mounted_helper(name, script_namer)

            app.routes.extend Module.new {
              def optimize_routes_generation?; false; end

              define_method :find_script_name do |options|
                if options.key?(:script_name) && options[:script_name].present?
                  super(options)
                else
                  script_namer.call(options)
                end
              end
            }
          end
      end

      module HttpHelpers
        # Define a route that only recognizes HTTP GET. For supported arguments, see
        # [match](rdoc-ref:Base#match)
        #
        #     get 'bacon', to: 'food#bacon'
        def get(*args, &block)
          map_method(:get, args, &block)
        end

        # Define a route that only recognizes HTTP POST. For supported arguments, see
        # [match](rdoc-ref:Base#match)
        #
        #     post 'bacon', to: 'food#bacon'
        def post(*args, &block)
          map_method(:post, args, &block)
        end

        # Define a route that only recognizes HTTP PATCH. For supported arguments, see
        # [match](rdoc-ref:Base#match)
        #
        #     patch 'bacon', to: 'food#bacon'
        def patch(*args, &block)
          map_method(:patch, args, &block)
        end

        # Define a route that only recognizes HTTP PUT. For supported arguments, see
        # [match](rdoc-ref:Base#match)
        #
        #     put 'bacon', to: 'food#bacon'
        def put(*args, &block)
          map_method(:put, args, &block)
        end

        # Define a route that only recognizes HTTP DELETE. For supported arguments, see
        # [match](rdoc-ref:Base#match)
        #
        #     delete 'broccoli', to: 'food#broccoli'
        def delete(*args, &block)
          map_method(:delete, args, &block)
        end

        # Define a route that only recognizes HTTP OPTIONS. For supported arguments, see
        # [match](rdoc-ref:Base#match)
        #
        #     options 'carrots', to: 'food#carrots'
        def options(*args, &block)
          map_method(:options, args, &block)
        end

        # Define a route that recognizes HTTP CONNECT (and GET) requests. More
        # specifically this recognizes HTTP/1 protocol upgrade requests and HTTP/2
        # CONNECT requests with the protocol pseudo header. For supported arguments,
        # see [match](rdoc-ref:Base#match)
        #
        #     connect 'live', to: 'live#index'
        def connect(*args, &block)
          map_method([:get, :connect], args, &block)
        end

        private
          def map_method(method, args, &block)
            options = args.extract_options!
            options[:via] = method
            match(*args, options, &block)
            self
          end
      end

      # You may wish to organize groups of controllers under a namespace. Most
      # commonly, you might group a number of administrative controllers under an
      # `admin` namespace. You would place these controllers under the
      # `app/controllers/admin` directory, and you can group them together in your
      # router:
      #
      #     namespace "admin" do
      #       resources :posts, :comments
      #     end
      #
      # This will create a number of routes for each of the posts and comments
      # controller. For `Admin::PostsController`, Rails will create:
      #
      #     GET       /admin/posts
      #     GET       /admin/posts/new
      #     POST      /admin/posts
      #     GET       /admin/posts/1
      #     GET       /admin/posts/1/edit
      #     PATCH/PUT /admin/posts/1
      #     DELETE    /admin/posts/1
      #
      # If you want to route /posts (without the prefix /admin) to
      # `Admin::PostsController`, you could use
      #
      #     scope module: "admin" do
      #       resources :posts
      #     end
      #
      # or, for a single case
      #
      #     resources :posts, module: "admin"
      #
      # If you want to route /admin/posts to `PostsController` (without the `Admin::`
      # module prefix), you could use
      #
      #     scope "/admin" do
      #       resources :posts
      #     end
      #
      # or, for a single case
      #
      #     resources :posts, path: "/admin/posts"
      #
      # In each of these cases, the named routes remain the same as if you did not use
      # scope. In the last case, the following paths map to `PostsController`:
      #
      #     GET       /admin/posts
      #     GET       /admin/posts/new
      #     POST      /admin/posts
      #     GET       /admin/posts/1
      #     GET       /admin/posts/1/edit
      #     PATCH/PUT /admin/posts/1
      #     DELETE    /admin/posts/1
      module Scoping
        # Scopes a set of routes to the given default options.
        #
        # Take the following route definition as an example:
        #
        #     scope path: ":account_id", as: "account" do
        #       resources :projects
        #     end
        #
        # This generates helpers such as `account_projects_path`, just like `resources`
        # does. The difference here being that the routes generated are like
        # /:account_id/projects, rather than /accounts/:account_id/projects.
        #
        # ### Options
        #
        # Takes same options as `Base#match` and `Resources#resources`.
        #
        #     # route /posts (without the prefix /admin) to +Admin::PostsController+
        #     scope module: "admin" do
        #       resources :posts
        #     end
        #
        #     # prefix the posts resource's requests with '/admin'
        #     scope path: "/admin" do
        #       resources :posts
        #     end
        #
        #     # prefix the routing helper name: +sekret_posts_path+ instead of +posts_path+
        #     scope as: "sekret" do
        #       resources :posts
        #     end
        def scope(*args)
          options = args.extract_options!.dup
          scope = {}

          options[:path] = args.flatten.join("/") if args.any?
          options[:constraints] ||= {}

          unless nested_scope?
            options[:shallow_path] ||= options[:path] if options.key?(:path)
            options[:shallow_prefix] ||= options[:as] if options.key?(:as)
          end

          if options[:constraints].is_a?(Hash)
            defaults = options[:constraints].select do |k, v|
              URL_OPTIONS.include?(k) && (v.is_a?(String) || v.is_a?(Integer))
            end

            options[:defaults] = defaults.merge(options[:defaults] || {})
          else
            block, options[:constraints] = options[:constraints], {}
          end

          if options.key?(:only) || options.key?(:except)
            scope[:action_options] = { only: options.delete(:only),
                                       except: options.delete(:except) }
          end

          if options.key? :anchor
            raise ArgumentError, "anchor is ignored unless passed to `match`"
          end

          @scope.options.each do |option|
            if option == :blocks
              value = block
            elsif option == :options
              value = options
            else
              value = options.delete(option) { POISON }
            end

            unless POISON == value
              scope[option] = send("merge_#{option}_scope", @scope[option], value)
            end
          end

          @scope = @scope.new scope
          yield
          self
        ensure
          @scope = @scope.parent
        end

        POISON = Object.new # :nodoc:

        # Scopes routes to a specific controller
        #
        #     controller "food" do
        #       match "bacon", action: :bacon, via: :get
        #     end
        def controller(controller)
          @scope = @scope.new(controller: controller)
          yield
        ensure
          @scope = @scope.parent
        end

        # Scopes routes to a specific namespace. For example:
        #
        #     namespace :admin do
        #       resources :posts
        #     end
        #
        # This generates the following routes:
        #
        #         admin_posts GET       /admin/posts(.:format)          admin/posts#index
        #         admin_posts POST      /admin/posts(.:format)          admin/posts#create
        #      new_admin_post GET       /admin/posts/new(.:format)      admin/posts#new
        #     edit_admin_post GET       /admin/posts/:id/edit(.:format) admin/posts#edit
        #          admin_post GET       /admin/posts/:id(.:format)      admin/posts#show
        #          admin_post PATCH/PUT /admin/posts/:id(.:format)      admin/posts#update
        #          admin_post DELETE    /admin/posts/:id(.:format)      admin/posts#destroy
        #
        # ### Options
        #
        # The `:path`, `:as`, `:module`, `:shallow_path`, and `:shallow_prefix` options
        # all default to the name of the namespace.
        #
        # For options, see `Base#match`. For `:shallow_path` option, see
        # `Resources#resources`.
        #
        #     # accessible through /sekret/posts rather than /admin/posts
        #     namespace :admin, path: "sekret" do
        #       resources :posts
        #     end
        #
        #     # maps to +Sekret::PostsController+ rather than +Admin::PostsController+
        #     namespace :admin, module: "sekret" do
        #       resources :posts
        #     end
        #
        #     # generates +sekret_posts_path+ rather than +admin_posts_path+
        #     namespace :admin, as: "sekret" do
        #       resources :posts
        #     end
        def namespace(path, options = {}, &block)
          path = path.to_s

          defaults = {
            module:         path,
            as:             options.fetch(:as, path),
            shallow_path:   options.fetch(:path, path),
            shallow_prefix: options.fetch(:as, path)
          }

          path_scope(options.delete(:path) { path }) do
            scope(defaults.merge!(options), &block)
          end
        end

        # ### Parameter Restriction
        # Allows you to constrain the nested routes based on a set of rules. For
        # instance, in order to change the routes to allow for a dot character in the
        # `id` parameter:
        #
        #     constraints(id: /\d+\.\d+/) do
        #       resources :posts
        #     end
        #
        # Now routes such as `/posts/1` will no longer be valid, but `/posts/1.1` will
        # be. The `id` parameter must match the constraint passed in for this example.
        #
        # You may use this to also restrict other parameters:
        #
        #     resources :posts do
        #       constraints(post_id: /\d+\.\d+/) do
        #         resources :comments
        #       end
        #     end
        #
        # ### Restricting based on IP
        #
        # Routes can also be constrained to an IP or a certain range of IP addresses:
        #
        #     constraints(ip: /192\.168\.\d+\.\d+/) do
        #       resources :posts
        #     end
        #
        # Any user connecting from the 192.168.* range will be able to see this
        # resource, where as any user connecting outside of this range will be told
        # there is no such route.
        #
        # ### Dynamic request matching
        #
        # Requests to routes can be constrained based on specific criteria:
        #
        #     constraints(-> (req) { /iPhone/.match?(req.env["HTTP_USER_AGENT"]) }) do
        #       resources :iphones
        #     end
        #
        # You are able to move this logic out into a class if it is too complex for
        # routes. This class must have a `matches?` method defined on it which either
        # returns `true` if the user should be given access to that route, or `false` if
        # the user should not.
        #
        #     class Iphone
        #       def self.matches?(request)
        #         /iPhone/.match?(request.env["HTTP_USER_AGENT"])
        #       end
        #     end
        #
        # An expected place for this code would be `lib/constraints`.
        #
        # This class is then used like this:
        #
        #     constraints(Iphone) do
        #       resources :iphones
        #     end
        def constraints(constraints = {}, &block)
          scope(constraints: constraints, &block)
        end

        # Allows you to set default parameters for a route, such as this:
        #     defaults id: 'home' do
        #       match 'scoped_pages/(:id)', to: 'pages#show'
        #     end
        #
        # Using this, the `:id` parameter here will default to 'home'.
        def defaults(defaults = {})
          @scope = @scope.new(defaults: merge_defaults_scope(@scope[:defaults], defaults))
          yield
        ensure
          @scope = @scope.parent
        end

        private
          def merge_path_scope(parent, child)
            Mapper.normalize_path("#{parent}/#{child}")
          end

          def merge_shallow_path_scope(parent, child)
            Mapper.normalize_path("#{parent}/#{child}")
          end

          def merge_as_scope(parent, child)
            parent ? "#{parent}_#{child}" : child
          end

          def merge_shallow_prefix_scope(parent, child)
            parent ? "#{parent}_#{child}" : child
          end

          def merge_module_scope(parent, child)
            parent ? "#{parent}/#{child}" : child
          end

          def merge_controller_scope(parent, child)
            child
          end

          def merge_action_scope(parent, child)
            child
          end

          def merge_via_scope(parent, child)
            child
          end

          def merge_format_scope(parent, child)
            child
          end

          def merge_path_names_scope(parent, child)
            merge_options_scope(parent, child)
          end

          def merge_constraints_scope(parent, child)
            merge_options_scope(parent, child)
          end

          def merge_defaults_scope(parent, child)
            merge_options_scope(parent, child)
          end

          def merge_blocks_scope(parent, child)
            merged = parent ? parent.dup : []
            merged << child if child
            merged
          end

          def merge_options_scope(parent, child)
            (parent || {}).merge(child)
          end

          def merge_shallow_scope(parent, child)
            child ? true : false
          end

          def merge_to_scope(parent, child)
            child
          end
      end

      # Resource routing allows you to quickly declare all of the common routes for a
      # given resourceful controller. Instead of declaring separate routes for your
      # `index`, `show`, `new`, `edit`, `create`, `update`, and `destroy` actions, a
      # resourceful route declares them in a single line of code:
      #
      #     resources :photos
      #
      # Sometimes, you have a resource that clients always look up without referencing
      # an ID. A common example, /profile always shows the profile of the currently
      # logged in user. In this case, you can use a singular resource to map /profile
      # (rather than /profile/:id) to the show action.
      #
      #     resource :profile
      #
      # It's common to have resources that are logically children of other resources:
      #
      #     resources :magazines do
      #       resources :ads
      #     end
      #
      # You may wish to organize groups of controllers under a namespace. Most
      # commonly, you might group a number of administrative controllers under an
      # `admin` namespace. You would place these controllers under the
      # `app/controllers/admin` directory, and you can group them together in your
      # router:
      #
      #     namespace "admin" do
      #       resources :posts, :comments
      #     end
      #
      # By default the `:id` parameter doesn't accept dots. If you need to use dots as
      # part of the `:id` parameter add a constraint which overrides this restriction,
      # e.g:
      #
      #     resources :articles, id: /[^\/]+/
      #
      # This allows any character other than a slash as part of your `:id`.
      module Resources
        # CANONICAL_ACTIONS holds all actions that does not need a prefix or a path
        # appended since they fit properly in their scope level.
        VALID_ON_OPTIONS  = [:new, :collection, :member]
        RESOURCE_OPTIONS  = [:as, :controller, :path, :only, :except, :param, :concerns]
        CANONICAL_ACTIONS = %w(index create new show update destroy)

        class Resource # :nodoc:
          attr_reader :controller, :path, :param

          def initialize(entities, api_only, shallow, options = {})
            if options[:param].to_s.include?(":")
              raise ArgumentError, ":param option can't contain colons"
            end

            @name       = entities.to_s
            @path       = (options[:path] || @name).to_s
            @controller = (options[:controller] || @name).to_s
            @as         = options[:as]
            @param      = (options[:param] || :id).to_sym
            @options    = options
            @shallow    = shallow
            @api_only   = api_only
            @only       = options.delete :only
            @except     = options.delete :except
          end

          def default_actions
            if @api_only
              [:index, :create, :show, :update, :destroy]
            else
              [:index, :create, :new, :show, :update, :destroy, :edit]
            end
          end

          def actions
            if @except
              available_actions - Array(@except).map(&:to_sym)
            else
              available_actions
            end
          end

          def available_actions
            if @only
              Array(@only).map(&:to_sym)
            else
              default_actions
            end
          end

          def name
            @as || @name
          end

          def plural
            @plural ||= name.to_s
          end

          def singular
            @singular ||= name.to_s.singularize
          end

          alias :member_name :singular

          # Checks for uncountable plurals, and appends "_index" if the plural and
          # singular form are the same.
          def collection_name
            singular == plural ? "#{plural}_index" : plural
          end

          def resource_scope
            controller
          end

          alias :collection_scope :path

          def member_scope
            "#{path}/:#{param}"
          end

          alias :shallow_scope :member_scope

          def new_scope(new_path)
            "#{path}/#{new_path}"
          end

          def nested_param
            :"#{singular}_#{param}"
          end

          def nested_scope
            "#{path}/:#{nested_param}"
          end

          def shallow?
            @shallow
          end

          def singleton?; false; end
        end

        class SingletonResource < Resource # :nodoc:
          def initialize(entities, api_only, shallow, options)
            super
            @as         = nil
            @controller = (options[:controller] || plural).to_s
            @as         = options[:as]
          end

          def default_actions
            if @api_only
              [:show, :create, :update, :destroy]
            else
              [:show, :create, :update, :destroy, :new, :edit]
            end
          end

          def plural
            @plural ||= name.to_s.pluralize
          end

          def singular
            @singular ||= name.to_s
          end

          alias :member_name :singular
          alias :collection_name :singular

          alias :member_scope :path
          alias :nested_scope :path

          def singleton?; true; end
        end

        def resources_path_names(options)
          @scope[:path_names].merge!(options)
        end

        # Sometimes, you have a resource that clients always look up without referencing
        # an ID. A common example, /profile always shows the profile of the currently
        # logged in user. In this case, you can use a singular resource to map /profile
        # (rather than /profile/:id) to the show action:
        #
        #     resource :profile
        #
        # This creates six different routes in your application, all mapping to the
        # `Profiles` controller (note that the controller is named after the plural):
        #
        #     GET       /profile/new
        #     GET       /profile
        #     GET       /profile/edit
        #     PATCH/PUT /profile
        #     DELETE    /profile
        #     POST      /profile
        #
        # If you want instances of a model to work with this resource via record
        # identification (e.g. in `form_with` or `redirect_to`), you will need to call
        # [resolve](rdoc-ref:CustomUrls#resolve):
        #
        #     resource :profile
        #     resolve('Profile') { [:profile] }
        #
        #     # Enables this to work with singular routes:
        #     form_with(model: @profile) {}
        #
        # ### Options
        # Takes same options as [resources](rdoc-ref:#resources)
        def resource(*resources, &block)
          options = resources.extract_options!.dup

          if apply_common_behavior_for(:resource, resources, options, &block)
            return self
          end

          with_scope_level(:resource) do
            options = apply_action_options options
            resource_scope(SingletonResource.new(resources.pop, api_only?, @scope[:shallow], options)) do
              yield if block_given?

              concerns(options[:concerns]) if options[:concerns]

              new do
                get :new
              end if parent_resource.actions.include?(:new)

              set_member_mappings_for_resource

              collection do
                post :create
              end if parent_resource.actions.include?(:create)
            end
          end

          self
        end

        # In Rails, a resourceful route provides a mapping between HTTP verbs and URLs
        # and controller actions. By convention, each action also maps to particular
        # CRUD operations in a database. A single entry in the routing file, such as
        #
        #     resources :photos
        #
        # creates seven different routes in your application, all mapping to the
        # `Photos` controller:
        #
        #     GET       /photos
        #     GET       /photos/new
        #     POST      /photos
        #     GET       /photos/:id
        #     GET       /photos/:id/edit
        #     PATCH/PUT /photos/:id
        #     DELETE    /photos/:id
        #
        # Resources can also be nested infinitely by using this block syntax:
        #
        #     resources :photos do
        #       resources :comments
        #     end
        #
        # This generates the following comments routes:
        #
        #     GET       /photos/:photo_id/comments
        #     GET       /photos/:photo_id/comments/new
        #     POST      /photos/:photo_id/comments
        #     GET       /photos/:photo_id/comments/:id
        #     GET       /photos/:photo_id/comments/:id/edit
        #     PATCH/PUT /photos/:photo_id/comments/:id
        #     DELETE    /photos/:photo_id/comments/:id
        #
        # ### Options
        # Takes same options as [match](rdoc-ref:Base#match) as well as:
        #
        # :path_names
        # :   Allows you to change the segment component of the `edit` and `new`
        #     actions. Actions not specified are not changed.
        #
        #         resources :posts, path_names: { new: "brand_new" }
        #
        #     The above example will now change /posts/new to /posts/brand_new.
        #
        # :path
        # :   Allows you to change the path prefix for the resource.
        #
        #         resources :posts, path: 'postings'
        #
        #     The resource and all segments will now route to /postings instead of
        #     /posts.
        #
        # :only
        # :   Only generate routes for the given actions.
        #
        #         resources :cows, only: :show
        #         resources :cows, only: [:show, :index]
        #
        # :except
        # :   Generate all routes except for the given actions.
        #
        #         resources :cows, except: :show
        #         resources :cows, except: [:show, :index]
        #
        # :shallow
        # :   Generates shallow routes for nested resource(s). When placed on a parent
        #     resource, generates shallow routes for all nested resources.
        #
        #         resources :posts, shallow: true do
        #           resources :comments
        #         end
        #
        #     Is the same as:
        #
        #         resources :posts do
        #           resources :comments, except: [:show, :edit, :update, :destroy]
        #         end
        #         resources :comments, only: [:show, :edit, :update, :destroy]
        #
        #     This allows URLs for resources that otherwise would be deeply nested such
        #     as a comment on a blog post like `/posts/a-long-permalink/comments/1234`
        #     to be shortened to just `/comments/1234`.
        #
        #     Set `shallow: false` on a child resource to ignore a parent's shallow
        #     parameter.
        #
        # :shallow_path
        # :   Prefixes nested shallow routes with the specified path.
        #
        #         scope shallow_path: "sekret" do
        #           resources :posts do
        #             resources :comments, shallow: true
        #           end
        #         end
        #
        #     The `comments` resource here will have the following routes generated for
        #     it:
        #
        #         post_comments    GET       /posts/:post_id/comments(.:format)
        #         post_comments    POST      /posts/:post_id/comments(.:format)
        #         new_post_comment GET       /posts/:post_id/comments/new(.:format)
        #         edit_comment     GET       /sekret/comments/:id/edit(.:format)
        #         comment          GET       /sekret/comments/:id(.:format)
        #         comment          PATCH/PUT /sekret/comments/:id(.:format)
        #         comment          DELETE    /sekret/comments/:id(.:format)
        #
        # :shallow_prefix
        # :   Prefixes nested shallow route names with specified prefix.
        #
        #         scope shallow_prefix: "sekret" do
        #           resources :posts do
        #             resources :comments, shallow: true
        #           end
        #         end
        #
        #     The `comments` resource here will have the following routes generated for
        #     it:
        #
        #         post_comments           GET       /posts/:post_id/comments(.:format)
        #         post_comments           POST      /posts/:post_id/comments(.:format)
        #         new_post_comment        GET       /posts/:post_id/comments/new(.:format)
        #         edit_sekret_comment     GET       /comments/:id/edit(.:format)
        #         sekret_comment          GET       /comments/:id(.:format)
        #         sekret_comment          PATCH/PUT /comments/:id(.:format)
        #         sekret_comment          DELETE    /comments/:id(.:format)
        #
        # :format
        # :   Allows you to specify the default value for optional `format` segment or
        #     disable it by supplying `false`.
        #
        # :param
        # :   Allows you to override the default param name of `:id` in the URL.
        #
        #
        # ### Examples
        #
        #     # routes call +Admin::PostsController+
        #     resources :posts, module: "admin"
        #
        #     # resource actions are at /admin/posts.
        #     resources :posts, path: "admin/posts"
        def resources(*resources, &block)
          options = resources.extract_options!.dup

          if apply_common_behavior_for(:resources, resources, options, &block)
            return self
          end

          with_scope_level(:resources) do
            options = apply_action_options options
            resource_scope(Resource.new(resources.pop, api_only?, @scope[:shallow], options)) do
              yield if block_given?

              concerns(options[:concerns]) if options[:concerns]

              collection do
                get  :index if parent_resource.actions.include?(:index)
                post :create if parent_resource.actions.include?(:create)
              end

              new do
                get :new
              end if parent_resource.actions.include?(:new)

              set_member_mappings_for_resource
            end
          end

          self
        end

        # To add a route to the collection:
        #
        #     resources :photos do
        #       collection do
        #         get 'search'
        #       end
        #     end
        #
        # This will enable Rails to recognize paths such as `/photos/search` with GET,
        # and route to the search action of `PhotosController`. It will also create the
        # `search_photos_url` and `search_photos_path` route helpers.
        def collection(&block)
          unless resource_scope?
            raise ArgumentError, "can't use collection outside resource(s) scope"
          end

          with_scope_level(:collection) do
            path_scope(parent_resource.collection_scope, &block)
          end
        end

        # To add a member route, add a member block into the resource block:
        #
        #     resources :photos do
        #       member do
        #         get 'preview'
        #       end
        #     end
        #
        # This will recognize `/photos/1/preview` with GET, and route to the preview
        # action of `PhotosController`. It will also create the `preview_photo_url` and
        # `preview_photo_path` helpers.
        def member(&block)
          unless resource_scope?
            raise ArgumentError, "can't use member outside resource(s) scope"
          end

          with_scope_level(:member) do
            if shallow?
              shallow_scope {
                path_scope(parent_resource.member_scope, &block)
              }
            else
              path_scope(parent_resource.member_scope, &block)
            end
          end
        end

        def new(&block)
          unless resource_scope?
            raise ArgumentError, "can't use new outside resource(s) scope"
          end

          with_scope_level(:new) do
            path_scope(parent_resource.new_scope(action_path(:new)), &block)
          end
        end

        def nested(&block)
          unless resource_scope?
            raise ArgumentError, "can't use nested outside resource(s) scope"
          end

          with_scope_level(:nested) do
            if shallow? && shallow_nesting_depth >= 1
              shallow_scope do
                path_scope(parent_resource.nested_scope) do
                  scope(nested_options, &block)
                end
              end
            else
              path_scope(parent_resource.nested_scope) do
                scope(nested_options, &block)
              end
            end
          end
        end

        # See ActionDispatch::Routing::Mapper::Scoping#namespace.
        def namespace(path, options = {})
          if resource_scope?
            nested { super }
          else
            super
          end
        end

        def shallow
          @scope = @scope.new(shallow: true)
          yield
        ensure
          @scope = @scope.parent
        end

        def shallow?
          !parent_resource.singleton? && @scope[:shallow]
        end

        # Loads another routes file with the given `name` located inside the
        # `config/routes` directory. In that file, you can use the normal routing DSL,
        # but *do not* surround it with a `Rails.application.routes.draw` block.
        #
        #     # config/routes.rb
        #     Rails.application.routes.draw do
        #       draw :admin                 # Loads `config/routes/admin.rb`
        #       draw "third_party/some_gem" # Loads `config/routes/third_party/some_gem.rb`
        #     end
        #
        #     # config/routes/admin.rb
        #     namespace :admin do
        #       resources :accounts
        #     end
        #
        #     # config/routes/third_party/some_gem.rb
        #     mount SomeGem::Engine, at: "/some_gem"
        #
        # **CAUTION:** Use this feature with care. Having multiple routes files can
        # negatively impact discoverability and readability. For most applications —
        # even those with a few hundred routes — it's easier for developers to have a
        # single routes file.
        def draw(name)
          path = @draw_paths.find do |_path|
            File.exist? "#{_path}/#{name}.rb"
          end

          unless path
            msg  = "Your router tried to #draw the external file #{name}.rb,\n" \
                   "but the file was not found in:\n\n"
            msg += @draw_paths.map { |_path| " * #{_path}" }.join("\n")
            raise ArgumentError, msg
          end

          route_path = "#{path}/#{name}.rb"
          instance_eval(File.read(route_path), route_path.to_s)
        end

        # Matches a URL pattern to one or more routes. For more information, see
        # [match](rdoc-ref:Base#match).
        #
        #     match 'path', to: 'controller#action', via: :post
        #     match 'path', 'otherpath', on: :member, via: :get
        def match(path, *rest, &block)
          if rest.empty? && Hash === path
            options  = path
            path, to = options.find { |name, _value| name.is_a?(String) }

            raise ArgumentError, "Route path not specified" if path.nil?

            case to
            when Symbol
              options[:action] = to
            when String
              if to.include?("#")
                options[:to] = to
              else
                options[:controller] = to
              end
            else
              options[:to] = to
            end

            options.delete(path)
            paths = [path]
          else
            options = rest.pop || {}
            paths = [path] + rest
          end

          if options.key?(:defaults)
            defaults(options.delete(:defaults)) { map_match(paths, options, &block) }
          else
            map_match(paths, options, &block)
          end
        end

        # You can specify what Rails should route "/" to with the root method:
        #
        #     root to: 'pages#main'
        #
        # For options, see `match`, as `root` uses it internally.
        #
        # You can also pass a string which will expand
        #
        #     root 'pages#main'
        #
        # You should put the root route at the top of `config/routes.rb`, because this
        # means it will be matched first. As this is the most popular route of most
        # Rails applications, this is beneficial.
        def root(path, options = {})
          if path.is_a?(String)
            options[:to] = path
          elsif path.is_a?(Hash) && options.empty?
            options = path
          else
            raise ArgumentError, "must be called with a path and/or options"
          end

          if @scope.resources?
            with_scope_level(:root) do
              path_scope(parent_resource.path) do
                match_root_route(options)
              end
            end
          else
            match_root_route(options)
          end
        end

        private
          def parent_resource
            @scope[:scope_level_resource]
          end

          def apply_common_behavior_for(method, resources, options, &block)
            if resources.length > 1
              resources.each { |r| public_send(method, r, options, &block) }
              return true
            end

            if options[:shallow]
              options.delete(:shallow)
              shallow do
                public_send(method, resources.pop, options, &block)
              end
              return true
            end

            if resource_scope?
              nested { public_send(method, resources.pop, options, &block) }
              return true
            end

            options.keys.each do |k|
              (options[:constraints] ||= {})[k] = options.delete(k) if options[k].is_a?(Regexp)
            end

            scope_options = options.slice!(*RESOURCE_OPTIONS)
            unless scope_options.empty?
              scope(scope_options) do
                public_send(method, resources.pop, options, &block)
              end
              return true
            end

            false
          end

          def apply_action_options(options)
            return options if action_options? options
            options.merge scope_action_options
          end

          def action_options?(options)
            options[:only] || options[:except]
          end

          def scope_action_options
            @scope[:action_options] || {}
          end

          def resource_scope?
            @scope.resource_scope?
          end

          def resource_method_scope?
            @scope.resource_method_scope?
          end

          def nested_scope?
            @scope.nested?
          end

          def with_scope_level(kind) # :doc:
            @scope = @scope.new_level(kind)
            yield
          ensure
            @scope = @scope.parent
          end

          def resource_scope(resource, &block)
            @scope = @scope.new(scope_level_resource: resource)

            controller(resource.resource_scope, &block)
          ensure
            @scope = @scope.parent
          end

          def nested_options
            options = { as: parent_resource.member_name }
            options[:constraints] = {
              parent_resource.nested_param => param_constraint
            } if param_constraint?

            options
          end

          def shallow_nesting_depth
            @scope.find_all { |node|
              node.frame[:scope_level_resource]
            }.count { |node| node.frame[:scope_level_resource].shallow? }
          end

          def param_constraint?
            @scope[:constraints] && @scope[:constraints][parent_resource.param].is_a?(Regexp)
          end

          def param_constraint
            @scope[:constraints][parent_resource.param]
          end

          def canonical_action?(action)
            resource_method_scope? && CANONICAL_ACTIONS.include?(action.to_s)
          end

          def shallow_scope
            scope = { as: @scope[:shallow_prefix],
                      path: @scope[:shallow_path] }
            @scope = @scope.new scope

            yield
          ensure
            @scope = @scope.parent
          end

          def path_for_action(action, path)
            return "#{@scope[:path]}/#{path}" if path

            if canonical_action?(action)
              @scope[:path].to_s
            else
              "#{@scope[:path]}/#{action_path(action)}"
            end
          end

          def action_path(name)
            @scope[:path_names][name.to_sym] || name
          end

          def prefix_name_for_action(as, action)
            if as
              prefix = as
            elsif !canonical_action?(action)
              prefix = action
            end

            if prefix && prefix != "/" && !prefix.empty?
              Mapper.normalize_name prefix.to_s.tr("-", "_")
            end
          end

          def name_for_action(as, action)
            prefix = prefix_name_for_action(as, action)
            name_prefix = @scope[:as]

            if parent_resource
              return nil unless as || action

              collection_name = parent_resource.collection_name
              member_name = parent_resource.member_name
            end

            action_name = @scope.action_name(name_prefix, prefix, collection_name, member_name)
            candidate = action_name.select(&:present?).join("_")

            unless candidate.empty?
              # If a name was not explicitly given, we check if it is valid and return nil in
              # case it isn't. Otherwise, we pass the invalid name forward so the underlying
              # router engine treats it and raises an exception.
              if as.nil?
                candidate unless !candidate.match?(/\A[_a-z]/i) || has_named_route?(candidate)
              else
                candidate
              end
            end
          end

          def set_member_mappings_for_resource # :doc:
            member do
              get :edit if parent_resource.actions.include?(:edit)
              get :show if parent_resource.actions.include?(:show)
              if parent_resource.actions.include?(:update)
                patch :update
                put   :update
              end
              delete :destroy if parent_resource.actions.include?(:destroy)
            end
          end

          def api_only? # :doc:
            @set.api_only?
          end

          def path_scope(path)
            @scope = @scope.new(path: merge_path_scope(@scope[:path], path))
            yield
          ensure
            @scope = @scope.parent
          end

          def map_match(paths, options)
            ActionDispatch.deprecator.warn(<<-MSG.squish) if paths.count > 1
              Mapping a route with multiple paths is deprecated and
              will be removed in Rails 8.1. Please use multiple method calls instead.
            MSG

            if (on = options[:on]) && !VALID_ON_OPTIONS.include?(on)
              raise ArgumentError, "Unknown scope #{on.inspect} given to :on"
            end

            if @scope[:to]
              options[:to] ||= @scope[:to]
            end

            if @scope[:controller] && @scope[:action]
              options[:to] ||= "#{@scope[:controller]}##{@scope[:action]}"
            end

            controller = options.delete(:controller) || @scope[:controller]
            option_path = options.delete :path
            to = options.delete :to
            via = Mapping.check_via Array(options.delete(:via) {
              @scope[:via]
            })
            formatted = options.delete(:format) { @scope[:format] }
            anchor = options.delete(:anchor) { true }
            options_constraints = options.delete(:constraints) || {}

            path_types = paths.group_by(&:class)
            (path_types[String] || []).each do |_path|
              route_options = options.dup
              if _path && option_path
                raise ArgumentError, "Ambiguous route definition. Both :path and the route path were specified as strings."
              end
              to = get_to_from_path(_path, to, route_options[:action])
              decomposed_match(_path, controller, route_options, _path, to, via, formatted, anchor, options_constraints)
            end

            (path_types[Symbol] || []).each do |action|
              route_options = options.dup
              decomposed_match(action, controller, route_options, option_path, to, via, formatted, anchor, options_constraints)
            end

            self
          end

          def get_to_from_path(path, to, action)
            return to if to || action

            path_without_format = path.sub(/\(\.:format\)$/, "")
            if using_match_shorthand?(path_without_format)
              path_without_format.delete_prefix("/").sub(%r{/([^/]*)$}, '#\1').tr("-", "_")
            else
              nil
            end
          end

          def using_match_shorthand?(path)
            %r{^/?[-\w]+/[-\w/]+$}.match?(path)
          end

          def decomposed_match(path, controller, options, _path, to, via, formatted, anchor, options_constraints)
            if on = options.delete(:on)
              send(on) { decomposed_match(path, controller, options, _path, to, via, formatted, anchor, options_constraints) }
            else
              case @scope.scope_level
              when :resources
                nested { decomposed_match(path, controller, options, _path, to, via, formatted, anchor, options_constraints) }
              when :resource
                member { decomposed_match(path, controller, options, _path, to, via, formatted, anchor, options_constraints) }
              else
                add_route(path, controller, options, _path, to, via, formatted, anchor, options_constraints)
              end
            end
          end

          def add_route(action, controller, options, _path, to, via, formatted, anchor, options_constraints)
            path = path_for_action(action, _path)
            raise ArgumentError, "path is required" if path.blank?

            action = action.to_s

            default_action = options.delete(:action) || @scope[:action]

            if /^[\w\-\/]+$/.match?(action)
              default_action ||= action.tr("-", "_") unless action.include?("/")
            else
              action = nil
            end

            as = if !options.fetch(:as, true) # if it's set to nil or false
              options.delete(:as)
            else
              name_for_action(options.delete(:as), action)
            end

<<<<<<< HEAD
            path = Mapping.normalize_path ::URI::DEFAULT_PARSER.escape(path), formatted
=======
            path = Mapping.normalize_path URI::RFC2396_PARSER.escape(path), formatted
>>>>>>> cefd95bf
            ast = Journey::Parser.parse path

            mapping = Mapping.build(@scope, @set, ast, controller, default_action, to, via, formatted, options_constraints, anchor, options)
            @set.add_route(mapping, as)
          end

          def match_root_route(options)
            args = ["/", { as: :root, via: :get }.merge(options)]
            match(*args)
          end
      end

      # Routing Concerns allow you to declare common routes that can be reused inside
      # others resources and routes.
      #
      #     concern :commentable do
      #       resources :comments
      #     end
      #
      #     concern :image_attachable do
      #       resources :images, only: :index
      #     end
      #
      # These concerns are used in Resources routing:
      #
      #     resources :messages, concerns: [:commentable, :image_attachable]
      #
      # or in a scope or namespace:
      #
      #     namespace :posts do
      #       concerns :commentable
      #     end
      module Concerns
        # Define a routing concern using a name.
        #
        # Concerns may be defined inline, using a block, or handled by another object,
        # by passing that object as the second parameter.
        #
        # The concern object, if supplied, should respond to `call`, which will receive
        # two parameters:
        #
        #     * The current mapper
        #     * A hash of options which the concern object may use
        #
        # Options may also be used by concerns defined in a block by accepting a block
        # parameter. So, using a block, you might do something as simple as limit the
        # actions available on certain resources, passing standard resource options
        # through the concern:
        #
        #     concern :commentable do |options|
        #       resources :comments, options
        #     end
        #
        #     resources :posts, concerns: :commentable
        #     resources :archived_posts do
        #       # Don't allow comments on archived posts
        #       concerns :commentable, only: [:index, :show]
        #     end
        #
        # Or, using a callable object, you might implement something more specific to
        # your application, which would be out of place in your routes file.
        #
        #     # purchasable.rb
        #     class Purchasable
        #       def initialize(defaults = {})
        #         @defaults = defaults
        #       end
        #
        #       def call(mapper, options = {})
        #         options = @defaults.merge(options)
        #         mapper.resources :purchases
        #         mapper.resources :receipts
        #         mapper.resources :returns if options[:returnable]
        #       end
        #     end
        #
        #     # routes.rb
        #     concern :purchasable, Purchasable.new(returnable: true)
        #
        #     resources :toys, concerns: :purchasable
        #     resources :electronics, concerns: :purchasable
        #     resources :pets do
        #       concerns :purchasable, returnable: false
        #     end
        #
        # Any routing helpers can be used inside a concern. If using a callable, they're
        # accessible from the Mapper that's passed to `call`.
        def concern(name, callable = nil, &block)
          callable ||= lambda { |mapper, options| mapper.instance_exec(options, &block) }
          @concerns[name] = callable
        end

        # Use the named concerns
        #
        #     resources :posts do
        #       concerns :commentable
        #     end
        #
        # Concerns also work in any routes helper that you want to use:
        #
        #     namespace :posts do
        #       concerns :commentable
        #     end
        def concerns(*args)
          options = args.extract_options!
          args.flatten.each do |name|
            if concern = @concerns[name]
              concern.call(self, options)
            else
              raise ArgumentError, "No concern named #{name} was found!"
            end
          end
        end
      end

      module CustomUrls
        # Define custom URL helpers that will be added to the application's routes. This
        # allows you to override and/or replace the default behavior of routing helpers,
        # e.g:
        #
        #     direct :homepage do
        #       "https://rubyonrails.org"
        #     end
        #
        #     direct :commentable do |model|
        #       [ model, anchor: model.dom_id ]
        #     end
        #
        #     direct :main do
        #       { controller: "pages", action: "index", subdomain: "www" }
        #     end
        #
        # The return value from the block passed to `direct` must be a valid set of
        # arguments for `url_for` which will actually build the URL string. This can be
        # one of the following:
        #
        # *   A string, which is treated as a generated URL
        # *   A hash, e.g. `{ controller: "pages", action: "index" }`
        # *   An array, which is passed to `polymorphic_url`
        # *   An Active Model instance
        # *   An Active Model class
        #
        #
        # NOTE: Other URL helpers can be called in the block but be careful not to
        # invoke your custom URL helper again otherwise it will result in a stack
        # overflow error.
        #
        # You can also specify default options that will be passed through to your URL
        # helper definition, e.g:
        #
        #     direct :browse, page: 1, size: 10 do |options|
        #       [ :products, options.merge(params.permit(:page, :size).to_h.symbolize_keys) ]
        #     end
        #
        # In this instance the `params` object comes from the context in which the block
        # is executed, e.g. generating a URL inside a controller action or a view. If
        # the block is executed where there isn't a `params` object such as this:
        #
        #     Rails.application.routes.url_helpers.browse_path
        #
        # then it will raise a `NameError`. Because of this you need to be aware of the
        # context in which you will use your custom URL helper when defining it.
        #
        # NOTE: The `direct` method can't be used inside of a scope block such as
        # `namespace` or `scope` and will raise an error if it detects that it is.
        def direct(name, options = {}, &block)
          unless @scope.root?
            raise RuntimeError, "The direct method can't be used inside a routes scope block"
          end

          @set.add_url_helper(name, options, &block)
        end

        # Define custom polymorphic mappings of models to URLs. This alters the behavior
        # of `polymorphic_url` and consequently the behavior of `link_to` and `form_for`
        # when passed a model instance, e.g:
        #
        #     resource :basket
        #
        #     resolve "Basket" do
        #       [:basket]
        #     end
        #
        # This will now generate "/basket" when a `Basket` instance is passed to
        # `link_to` or `form_for` instead of the standard "/baskets/:id".
        #
        # NOTE: This custom behavior only applies to simple polymorphic URLs where a
        # single model instance is passed and not more complicated forms, e.g:
        #
        #     # config/routes.rb
        #     resource :profile
        #     namespace :admin do
        #       resources :users
        #     end
        #
        #     resolve("User") { [:profile] }
        #
        #     # app/views/application/_menu.html.erb
        #     link_to "Profile", @current_user
        #     link_to "Profile", [:admin, @current_user]
        #
        # The first `link_to` will generate "/profile" but the second will generate the
        # standard polymorphic URL of "/admin/users/1".
        #
        # You can pass options to a polymorphic mapping - the arity for the block needs
        # to be two as the instance is passed as the first argument, e.g:
        #
        #     resolve "Basket", anchor: "items" do |basket, options|
        #       [:basket, options]
        #     end
        #
        # This generates the URL "/basket#items" because when the last item in an array
        # passed to `polymorphic_url` is a hash then it's treated as options to the URL
        # helper that gets called.
        #
        # NOTE: The `resolve` method can't be used inside of a scope block such as
        # `namespace` or `scope` and will raise an error if it detects that it is.
        def resolve(*args, &block)
          unless @scope.root?
            raise RuntimeError, "The resolve method can't be used inside a routes scope block"
          end

          options = args.extract_options!
          args = args.flatten(1)

          args.each do |klass|
            @set.add_polymorphic_mapping(klass, options, &block)
          end
        end
      end

      class Scope # :nodoc:
        OPTIONS = [:path, :shallow_path, :as, :shallow_prefix, :module,
                   :controller, :action, :path_names, :constraints,
                   :shallow, :blocks, :defaults, :via, :format, :options, :to]

        RESOURCE_SCOPES = [:resource, :resources]
        RESOURCE_METHOD_SCOPES = [:collection, :member, :new]

        attr_reader :parent, :scope_level

        def initialize(hash, parent = ROOT, scope_level = nil)
          @parent = parent
          @hash = parent ? parent.frame.merge(hash) : hash
          @scope_level = scope_level
        end

        def nested?
          scope_level == :nested
        end

        def null?
          @hash.nil? && @parent.nil?
        end

        def root?
          @parent == ROOT
        end

        def resources?
          scope_level == :resources
        end

        def resource_method_scope?
          RESOURCE_METHOD_SCOPES.include? scope_level
        end

        def action_name(name_prefix, prefix, collection_name, member_name)
          case scope_level
          when :nested
            [name_prefix, prefix]
          when :collection
            [prefix, name_prefix, collection_name]
          when :new
            [prefix, :new, name_prefix, member_name]
          when :member
            [prefix, name_prefix, member_name]
          when :root
            [name_prefix, collection_name, prefix]
          else
            [name_prefix, member_name, prefix]
          end
        end

        def resource_scope?
          RESOURCE_SCOPES.include? scope_level
        end

        def options
          OPTIONS
        end

        def new(hash)
          self.class.new hash, self, scope_level
        end

        def new_level(level)
          self.class.new(frame, self, level)
        end

        def [](key)
          frame[key]
        end

        def frame; @hash; end

        include Enumerable

        def each
          node = self
          until node.equal? ROOT
            yield node
            node = node.parent
          end
        end

        ROOT = Scope.new({}, nil)
      end

      def initialize(set) # :nodoc:
        @set = set
        @draw_paths = set.draw_paths
        @scope = Scope.new(path_names: @set.resources_path_names)
        @concerns = {}
      end

      include Base
      include HttpHelpers
      include Redirection
      include Scoping
      include Concerns
      include Resources
      include CustomUrls
    end
  end
end<|MERGE_RESOLUTION|>--- conflicted
+++ resolved
@@ -2033,11 +2033,7 @@
               name_for_action(options.delete(:as), action)
             end
 
-<<<<<<< HEAD
             path = Mapping.normalize_path ::URI::DEFAULT_PARSER.escape(path), formatted
-=======
-            path = Mapping.normalize_path URI::RFC2396_PARSER.escape(path), formatted
->>>>>>> cefd95bf
             ast = Journey::Parser.parse path
 
             mapping = Mapping.build(@scope, @set, ast, controller, default_action, to, via, formatted, options_constraints, anchor, options)
