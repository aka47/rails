--- conflicted
+++ resolved
@@ -1,13 +1,12 @@
-<<<<<<< HEAD
 *   Signed and encrypted cookies can now store `false` as their value when
     `action_dispatch.use_cookies_with_metadata` is enabled.
 
     *Rolandas Barysas*
-=======
+
+
 ## Rails 6.0.3.6 (March 26, 2021) ##
 
 *   No changes.
->>>>>>> 0073c7b2
 
 
 ## Rails 6.0.3.5 (February 10, 2021) ##
