--- conflicted
+++ resolved
@@ -1,4 +1,3 @@
-<<<<<<< HEAD
 *   Include child session assertion count in ActionDispatch::IntegrationTest
 
     `IntegrationTest#open_session` uses `dup` to create the new session, which
@@ -11,7 +10,8 @@
     Fixes #32142
 
     *Sam Bostock*
-=======
+
+
 ## Rails 6.0.2.1 (December 18, 2019) ##
 
 *   Fix possible information leak / session hijacking vulnerability.
@@ -20,7 +20,6 @@
     gem dalli to be updated as well.
 
     CVE-2019-16782.
->>>>>>> f33d52c9
 
 
 ## Rails 6.0.2 (December 13, 2019) ##
