--- conflicted
+++ resolved
@@ -1,10 +1,3 @@
-<<<<<<< HEAD
-*   `collection_check_boxes` respects `:index` option for the hidden filed name.
-
-    Fixes #14147.
-
-    *Vasiliy Ermolovich*
-=======
 *   Remove wrapping div with inline styles for hidden form fields.
 
     We are dropping HTML 4.01 and XHTML strict compliance since input tags directly
@@ -12,7 +5,12 @@
     for Content Security Policy.
 
     *Joost Baaij*
->>>>>>> 89ff1f82
+
+*   `collection_check_boxes` respects `:index` option for the hidden filed name.
+
+    Fixes #14147.
+
+    *Vasiliy Ermolovich*
 
 *   `date_select` helper with option `with_css_classes: true` does not overwrite other classes.
 
