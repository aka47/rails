--- conflicted
+++ resolved
@@ -1,10 +1,3 @@
-<<<<<<< HEAD
-*   `bin/rails --help` will now list only framework and plugin commands. Rake
-    tasks defined in `lib/tasks/*.rake` files will no longer be included. For a
-    list of those tasks, use `rake -T`.
-
-    *Jonathan Hefner*
-
 *   Add `Rails.application.url` and `config.application_url`
 
     Before it you had to set static application-url in different places.
@@ -31,112 +24,7 @@
 
     *Tim Aßmann*
 
-*   Allow calling `bin/rails restart` outside of app directory.
-
-    The following would previously fail with a "No Rakefile found" error.
-
-    ```bash
-    blog/bin/rails restart
-    ```
-
-    *Petrik de Heus*
-
-*   Support prerelease rubies in Gemfile template if RubyGems version is 3.3.13 or higher.
-
-    *Yasuo Honda*, *David Rodríguez*
-
-*   Autoloading setup honors root directories manually set by the user.
-
-    This is relevant for custom namespaces. For example, if you'd like classes
-    and modules under `app/services` to be defined in the `Services` namespace
-    without an extra `app/services/services` directory, this is now enough:
-
-    ```ruby
-    # config/initializers/autoloading.rb
-
-    # The namespace has to exist.
-    #
-    # In this example we define the module on the spot. Could also be created
-    # elsewhere and its definition loaded here with an ordinary `require`. In
-    # any case, `push_dir` expects a class or module object.
-    module Services; end
-
-    Rails.autoloaders.main.push_dir("#{Rails.root}/app/services", namespace: Services)
-    ```
-
-    Check the autoloading guide for further details.
-
-    *Xavier Noria*
-
-*   Railties now requires the irb gem as a dependency, which means when you install Rails, irb will also
-    be installed as a gem. Rails will then use the installed version of irb for its console instead of
-    relying on Ruby's built-in version.
-    This ensures that Rails has access to the most up-to-date and reliable version of irb for its console.
-
-    *Stan Lo*
-
-*   Use infinitive form for all rails command descriptions verbs.
-
-    *Petrik de Heus*
-
-*   Credentials commands (e.g. `bin/rails credentials:edit`) now respect
-    `config.credentials.content_path` and `config.credentials.key_path` when set
-    in `config/application.rb` or `config/environments/#{Rails.env}.rb`.
-
-    Before:
-
-      * `bin/rails credentials:edit` ignored `RAILS_ENV`, and would always edit
-        `config/credentials.yml.enc`.
-
-      * `bin/rails credentials:edit --environment foo` would create and edit
-        `config/credentials/foo.yml.enc`.
-
-      * If `config.credentials.content_path` or `config.credentials.key_path`
-        was set, `bin/rails credentials:edit` could not be used to edit the
-        credentials.  Editing credentials required using `bin/rails
-        encrypted:edit path/to/credentials --key path/to/key`.
-
-    After:
-
-      * `bin/rails credentials:edit` will edit the credentials file that the app
-        would load for the current `RAILS_ENV`.
-
-      * `bin/rails credentials:edit` respects `config.credentials.content_path`
-        and `config.credentials.key_path` when set in `config/application.rb`
-        or `config/environments/#{Rails.env}.rb`.
-
-      * `bin/rails credentials:edit --environment foo` will create and edit
-        `config/credentials/foo.yml.enc` _if_ `config.credentials.content_path`
-        has not been set for the `foo` environment.  Ultimately, it will edit
-        the credentials file that the app would load for the `foo` environment.
-
-    *Jonathan Hefner*
-
-*   Add descriptions for non-Rake commands when running `rails -h`.
-
-    *Petrik de Heus*
-
-*   Show relevant commands when calling help
-
-    When running `rails -h` or just `rails` outside a Rails application,
-    Rails outputs all options for running the `rails new` command. This can be
-    confusing to users when they probably want to see the common Rails commands.
-
-    Instead, we should always show the common commands when running `rails -h`
-    inside or outside a Rails application.
-
-    As the relevant commands inside a Rails application differ from the
-    commands outside an application, the help USAGE file has been split to
-    show the most relevant commands for the context.
-
-    *Petrik de Heus*
-
-*   Add Rails::HealthController#show and map it to /up for newly generated applications.
-    Load balancers and uptime monitors all need a basic endpoint to tell whether the app is up.
-    This is a good starting point that'll work in many situations.
-=======
 *   Use [Solid Cable](https://github.com/rails/solid_cable) as the default Action Cable adapter in production, configured as a separate queue database in config/database.yml. It keeps messages in a table and continuously polls for updates. This makes it possible to drop the common dependency on Redis, if it isn't needed for any other purpose. Despite polling, the performance of Solid Cable is comparable to Redis in most situations. And in all circumstances, it makes it easier to deploy Rails when Redis is no longer a required dependency for Action Cable functionality.
->>>>>>> cefd95bf
 
     *DHH*
 
