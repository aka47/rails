require "active_support/core_ext/integer/time"

Rails.application.configure do
  # Settings specified here will take precedence over those in config/application.rb.

  # Code is not reloaded between requests.
  config.enable_reloading = false

  # Eager load code on boot for better performance and memory savings (ignored by Rake tasks).
  config.eager_load = true

  # Full error reports are disabled.
  config.consider_all_requests_local = false
  <%- unless options.api? -%>

  # Turn on fragment caching in view templates.
  config.action_controller.perform_caching = true
  <%- end -%>

<<<<<<< HEAD
  # Set canonical url for your application that'll be accessible via Rails.application.url.
  # Used by Action Controller, Action Mailer, Active Storage for generating urls outside of active requests.
  # config.application_url = ENV["APP_URL"] || "https://app.example.com"

  # Ensures that a master key has been made available in ENV["RAILS_MASTER_KEY"], config/master.key, or an environment
  # key such as config/credentials/production.key. This key is used to decrypt credentials (and other encrypted files).
  # config.require_master_key = true

  # Disable serving static files from `public/`, relying on NGINX/Apache to do so instead.
  # config.public_file_server.enabled = false
=======
  # Cache assets for far-future expiry since they are all digest stamped.
  config.public_file_server.headers = { "cache-control" => "public, max-age=#{1.year.to_i}" }
>>>>>>> a5d1e104

  # Enable serving of images, stylesheets, and JavaScripts from an asset server.
  # config.asset_host = "http://assets.example.com"

  <%- unless skip_active_storage? -%>
  # Store uploaded files on the local file system (see config/storage.yml for options).
  config.active_storage.service = :local

  <%- end -%>
  # Assume all access to the app is happening through a SSL-terminating reverse proxy.
  config.assume_ssl = true

  # Force all access to the app over SSL, use Strict-Transport-Security, and use secure cookies.
  config.force_ssl = true

  # Skip http-to-https redirect for the default health check endpoint.
  # config.ssl_options = { redirect: { exclude: ->(request) { request.path == "/up" } } }

  # Log to STDOUT with the current request id as a default log tag.
  config.log_tags = [ :request_id ]
  config.logger   = ActiveSupport::TaggedLogging.logger(STDOUT)

  # Change to "debug" to log everything (including potentially personally-identifiable information!)
  config.log_level = ENV.fetch("RAILS_LOG_LEVEL", "info")

  # Prevent health checks from clogging up the logs.
  config.silence_healthcheck_path = "/up"

  # Don't log any deprecations.
  config.active_support.report_deprecations = false

  # Replace the default in-process memory cache store with a durable alternative.
  # config.cache_store = :mem_cache_store

  <%- unless options[:skip_active_job] -%>
  # Replace the default in-process and non-durable queuing backend for Active Job.
  # config.active_job.queue_adapter = :resque

  <%- end -%>
  <%- unless options.skip_action_mailer? -%>
  # Ignore bad email addresses and do not raise email delivery errors.
  # Set this to true and configure the email server for immediate delivery to raise delivery errors.
  # config.action_mailer.raise_delivery_errors = false

  # Set host to be used by links generated in mailer templates.
  config.action_mailer.default_url_options = { host: "example.com" }

  # Specify outgoing SMTP server. Remember to add smtp/* credentials via rails credentials:edit.
  # config.action_mailer.smtp_settings = {
  #   user_name: Rails.application.credentials.dig(:smtp, :user_name),
  #   password: Rails.application.credentials.dig(:smtp, :password),
  #   address: "smtp.example.com",
  #   port: 587,
  #   authentication: :plain
  # }

  <%- end -%>
  # Enable locale fallbacks for I18n (makes lookups for any locale fall back to
  # the I18n.default_locale when a translation cannot be found).
  config.i18n.fallbacks = true
  <%- unless options.skip_active_record? -%>

  # Do not dump schema after migrations.
  config.active_record.dump_schema_after_migration = false

  # Only use :id for inspections in production.
  config.active_record.attributes_for_inspect = [ :id ]
  <%- end -%>

  # Enable DNS rebinding protection and other `Host` header attacks.
  # config.hosts = [
  #   "example.com",     # Allow requests from example.com
  #   /.*\.example\.com/ # Allow requests from subdomains like `www.example.com`
  # ]
  #
  # Skip DNS rebinding protection for the default health check endpoint.
  # config.host_authorization = { exclude: ->(request) { request.path == "/up" } }
end<|MERGE_RESOLUTION|>--- conflicted
+++ resolved
@@ -17,21 +17,12 @@
   config.action_controller.perform_caching = true
   <%- end -%>
 
-<<<<<<< HEAD
   # Set canonical url for your application that'll be accessible via Rails.application.url.
   # Used by Action Controller, Action Mailer, Active Storage for generating urls outside of active requests.
   # config.application_url = ENV["APP_URL"] || "https://app.example.com"
 
-  # Ensures that a master key has been made available in ENV["RAILS_MASTER_KEY"], config/master.key, or an environment
-  # key such as config/credentials/production.key. This key is used to decrypt credentials (and other encrypted files).
-  # config.require_master_key = true
-
-  # Disable serving static files from `public/`, relying on NGINX/Apache to do so instead.
-  # config.public_file_server.enabled = false
-=======
   # Cache assets for far-future expiry since they are all digest stamped.
   config.public_file_server.headers = { "cache-control" => "public, max-age=#{1.year.to_i}" }
->>>>>>> a5d1e104
 
   # Enable serving of images, stylesheets, and JavaScripts from an asset server.
   # config.asset_host = "http://assets.example.com"
