--- conflicted
+++ resolved
@@ -5,11 +5,7 @@
 require "active_support/notifications"
 require "active_support/dependencies"
 require "active_support/descendants_tracker"
-<<<<<<< HEAD
 require "action_dispatch/http/url"
-require "rails/secrets"
-=======
->>>>>>> cefd95bf
 
 module Rails
   class Application
@@ -118,13 +114,8 @@
       initializer :bootstrap_hook, group: :all do |app|
         ActiveSupport.run_load_hooks(:before_initialize, app)
       end
-<<<<<<< HEAD
 
-      initializer :set_secrets_root, group: :all do
-        Rails::Secrets.root = root
-      end
-
-      # Sets the Rails.application.url config
+    # Sets the Rails.application.url config
       initializer :initialize_url, group: :all, after: :one do |app|
         if app.config.application_url
           url = ActionDispatch::Http::URI.new(app.config.application_url)
@@ -134,8 +125,6 @@
           app.config.action_mailer.default_url_options = default_url_options if app.config.action_mailer.default_url_options.blank?
         end
       end
-=======
->>>>>>> cefd95bf
     end
   end
 end