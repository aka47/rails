// Copyright (c) 2005 Thomas Fuchs (http://script.aculo.us, http://mir.aculo.us)
// Contributors:
//  Justin Palmer (http://encytemedia.com/)
//  Mark Pilgrim (http://diveintomark.org/)
//  Martin Bialasinki
// 
// See scriptaculous.js for full license.  

// converts rgb() and #xxx to #xxxxxx format,  
// returns self (or first argument) if not convertable  
String.prototype.parseColor = function() {  
  var color = '#';  
  if(this.slice(0,4) == 'rgb(') {  
    var cols = this.slice(4,this.length-1).split(',');  
    var i=0; do { color += parseInt(cols[i]).toColorPart() } while (++i<3);  
  } else {  
    if(this.slice(0,1) == '#') {  
      if(this.length==4) for(var i=1;i<4;i++) color += (this.charAt(i) + this.charAt(i)).toLowerCase();  
      if(this.length==7) color = this.toLowerCase();  
    }  
  }  
  return(color.length==7 ? color : (arguments[0] || this));  
}

<<<<<<< HEAD
Element.collectTextNodesIgnoreClass = function(element, ignoreclass) {  
  var children = $(element).childNodes;  
  var text     = '';  
  var classtest = new RegExp('^([^ ]+ )*' + ignoreclass+ '( [^ ]+)*$','i');  
 
  for (var i = 0; i < children.length; i++) {  
    if(children[i].nodeType==3) {  
      text+=children[i].nodeValue;  
    } else {  
      if((!children[i].className.match(classtest)) && children[i].hasChildNodes())  
        text += Element.collectTextNodesIgnoreClass(children[i], ignoreclass);  
    }  
  }  
 
  return text;
}

Element.setStyle = function(element, style) {
  element = $(element);
  for(k in style) element.style[k.camelize()] = style[k];
}

Element.setContentZoom = function(element, percent) {  
  Element.setStyle(element, {fontSize: (percent/100) + 'em'});   
  if(navigator.appVersion.indexOf('AppleWebKit')>0) window.scrollBy(0,0);  
=======
/*--------------------------------------------------------------------------*/

Element.collectTextNodes = function(element) {  
  return $A($(element).childNodes).collect( function(node) {
    return (node.nodeType==3 ? node.nodeValue : 
      (node.hasChildNodes() ? Element.collectTextNodes(node) : ''));
  }).flatten().join('');
}

Element.collectTextNodesIgnoreClass = function(element, className) {  
  return $A($(element).childNodes).collect( function(node) {
    return (node.nodeType==3 ? node.nodeValue : 
      ((node.hasChildNodes() && !Element.hasClassName(node,className)) ? 
        Element.collectTextNodesIgnoreClass(node, className) : ''));
  }).flatten().join('');
}

Element.setContentZoom = function(element, percent) {
  element = $(element);  
  Element.setStyle(element, {fontSize: (percent/100) + 'em'});   
  if(navigator.appVersion.indexOf('AppleWebKit')>0) window.scrollBy(0,0);
>>>>>>> 9babb201
}

Element.getOpacity = function(element){  
  var opacity;
  if (opacity = Element.getStyle(element, 'opacity'))  
    return parseFloat(opacity);  
  if (opacity = (Element.getStyle(element, 'filter') || '').match(/alpha\(opacity=(.*)\)/))  
    if(opacity[1]) return parseFloat(opacity[1]) / 100;  
  return 1.0;  
}

Element.setOpacity = function(element, value){  
  element= $(element);  
  if (value == 1){
    Element.setStyle(element, { opacity: 
      (/Gecko/.test(navigator.userAgent) && !/Konqueror|Safari|KHTML/.test(navigator.userAgent)) ? 
      0.999999 : null });
    if(/MSIE/.test(navigator.userAgent))  
      Element.setStyle(element, {filter: Element.getStyle(element,'filter').replace(/alpha\([^\)]*\)/gi,'')});  
  } else {  
    if(value < 0.00001) value = 0;  
    Element.setStyle(element, {opacity: value});
    if(/MSIE/.test(navigator.userAgent))  
     Element.setStyle(element, 
       { filter: Element.getStyle(element,'filter').replace(/alpha\([^\)]*\)/gi,'') +
                 'alpha(opacity='+value*100+')' });  
<<<<<<< HEAD
  }   
=======
  }
>>>>>>> 9babb201
}  
 
Element.getInlineOpacity = function(element){  
  return $(element).style.opacity || '';
}  

<<<<<<< HEAD
Element.childrenWithClassName = function(element, className) {  
  return $A($(element).getElementsByTagName('*')).select(
    function(c) { return Element.hasClassName(c, className) });
}

=======
Element.childrenWithClassName = function(element, className, findFirst) {
  return [$A($(element).getElementsByTagName('*'))[findFirst ? 'detect' : 'select']( function(c) { 
    return c.className ? Element.hasClassName(c, className) : false;
  })].flatten();
}

Element.forceRerendering = function(element) {
  try {
    element = $(element);
    var n = document.createTextNode(' ');
    element.appendChild(n);
    element.removeChild(n);
  } catch(e) { }
};

['setOpacity','getOpacity','getInlineOpacity','forceRerendering','setContentZoom',
 'collectTextNodes','collectTextNodesIgnoreClass','childrenWithClassName'].each( 
  function(f) { Element.Methods[f] = Element[f]; } 
);

/*--------------------------------------------------------------------------*/

>>>>>>> 9babb201
Array.prototype.call = function() {
  var args = arguments;
  this.each(function(f){ f.apply(this, args) });
}

/*--------------------------------------------------------------------------*/

var Effect = {
  tagifyText: function(element) {
    var tagifyStyle = 'position:relative';
    if(/MSIE/.test(navigator.userAgent)) tagifyStyle += ';zoom:1';
    element = $(element);
    $A(element.childNodes).each( function(child) {
      if(child.nodeType==3) {
        child.nodeValue.toArray().each( function(character) {
          element.insertBefore(
            Builder.node('span',{style: tagifyStyle},
              character == ' ' ? String.fromCharCode(160) : character), 
              child);
        });
        Element.remove(child);
      }
    });
  },
  multiple: function(element, effect) {
    var elements;
    if(((typeof element == 'object') || 
        (typeof element == 'function')) && 
       (element.length))
      elements = element;
    else
      elements = $(element).childNodes;
      
    var options = Object.extend({
      speed: 0.1,
      delay: 0.0
    }, arguments[2] || {});
    var masterDelay = options.delay;

    $A(elements).each( function(element, index) {
      new effect(element, Object.extend(options, { delay: index * options.speed + masterDelay }));
    });
  },
  PAIRS: {
    'slide':  ['SlideDown','SlideUp'],
    'blind':  ['BlindDown','BlindUp'],
    'appear': ['Appear','Fade']
  },
  toggle: function(element, effect) {
    element = $(element);
    effect = (effect || 'appear').toLowerCase();
    var options = Object.extend({
      queue: { position:'end', scope:(element.id || 'global'), limit: 1 }
    }, arguments[2] || {});
    Effect[element.visible() ? 
      Effect.PAIRS[effect][1] : Effect.PAIRS[effect][0]](element, options);
  }
};

var Effect2 = Effect; // deprecated

/* ------------- transitions ------------- */

Effect.Transitions = {}

Effect.Transitions.linear = function(pos) {
  return pos;
}
Effect.Transitions.sinoidal = function(pos) {
  return (-Math.cos(pos*Math.PI)/2) + 0.5;
}
Effect.Transitions.reverse  = function(pos) {
  return 1-pos;
}
Effect.Transitions.flicker = function(pos) {
  return ((-Math.cos(pos*Math.PI)/4) + 0.75) + Math.random()/4;
}
Effect.Transitions.wobble = function(pos) {
  return (-Math.cos(pos*Math.PI*(9*pos))/2) + 0.5;
}
Effect.Transitions.pulse = function(pos) {
  return (Math.floor(pos*10) % 2 == 0 ? 
    (pos*10-Math.floor(pos*10)) : 1-(pos*10-Math.floor(pos*10)));
}
Effect.Transitions.none = function(pos) {
  return 0;
}
Effect.Transitions.full = function(pos) {
  return 1;
}

/* ------------- core effects ------------- */

Effect.ScopedQueue = Class.create();
Object.extend(Object.extend(Effect.ScopedQueue.prototype, Enumerable), {
  initialize: function() {
    this.effects  = [];
    this.interval = null;
  },
  _each: function(iterator) {
    this.effects._each(iterator);
  },
  add: function(effect) {
    var timestamp = new Date().getTime();
    
    var position = (typeof effect.options.queue == 'string') ? 
      effect.options.queue : effect.options.queue.position;
    
    switch(position) {
      case 'front':
        // move unstarted effects after this effect  
        this.effects.findAll(function(e){ return e.state=='idle' }).each( function(e) {
            e.startOn  += effect.finishOn;
            e.finishOn += effect.finishOn;
          });
        break;
      case 'end':
        // start effect after last queued effect has finished
        timestamp = this.effects.pluck('finishOn').max() || timestamp;
        break;
    }
    
    effect.startOn  += timestamp;
    effect.finishOn += timestamp;

    if(!effect.options.queue.limit || (this.effects.length < effect.options.queue.limit))
      this.effects.push(effect);
    
    if(!this.interval) 
      this.interval = setInterval(this.loop.bind(this), 40);
  },
  remove: function(effect) {
    this.effects = this.effects.reject(function(e) { return e==effect });
    if(this.effects.length == 0) {
      clearInterval(this.interval);
      this.interval = null;
    }
  },
  loop: function() {
    var timePos = new Date().getTime();
    this.effects.invoke('loop', timePos);
  }
});

Effect.Queues = {
  instances: $H(),
  get: function(queueName) {
    if(typeof queueName != 'string') return queueName;
    
    if(!this.instances[queueName])
      this.instances[queueName] = new Effect.ScopedQueue();
      
    return this.instances[queueName];
  }
}
Effect.Queue = Effect.Queues.get('global');

Effect.DefaultOptions = {
  transition: Effect.Transitions.sinoidal,
  duration:   1.0,   // seconds
  fps:        25.0,  // max. 25fps due to Effect.Queue implementation
  sync:       false, // true for combining
  from:       0.0,
  to:         1.0,
  delay:      0.0,
  queue:      'parallel'
}

Effect.Base = function() {};
Effect.Base.prototype = {
  position: null,
  start: function(options) {
    this.options      = Object.extend(Object.extend({},Effect.DefaultOptions), options || {});
    this.currentFrame = 0;
    this.state        = 'idle';
    this.startOn      = this.options.delay*1000;
    this.finishOn     = this.startOn + (this.options.duration*1000);
    this.event('beforeStart');
    if(!this.options.sync)
      Effect.Queues.get(typeof this.options.queue == 'string' ? 
        'global' : this.options.queue.scope).add(this);
  },
  loop: function(timePos) {
    if(timePos >= this.startOn) {
      if(timePos >= this.finishOn) {
        this.render(1.0);
        this.cancel();
        this.event('beforeFinish');
        if(this.finish) this.finish(); 
        this.event('afterFinish');
        return;  
      }
      var pos   = (timePos - this.startOn) / (this.finishOn - this.startOn);
      var frame = Math.round(pos * this.options.fps * this.options.duration);
      if(frame > this.currentFrame) {
        this.render(pos);
        this.currentFrame = frame;
      }
    }
  },
  render: function(pos) {
    if(this.state == 'idle') {
      this.state = 'running';
      this.event('beforeSetup');
      if(this.setup) this.setup();
      this.event('afterSetup');
    }
    if(this.state == 'running') {
      if(this.options.transition) pos = this.options.transition(pos);
      pos *= (this.options.to-this.options.from);
      pos += this.options.from;
      this.position = pos;
      this.event('beforeUpdate');
      if(this.update) this.update(pos);
      this.event('afterUpdate');
    }
  },
  cancel: function() {
    if(!this.options.sync)
      Effect.Queues.get(typeof this.options.queue == 'string' ? 
        'global' : this.options.queue.scope).remove(this);
    this.state = 'finished';
  },
  event: function(eventName) {
    if(this.options[eventName + 'Internal']) this.options[eventName + 'Internal'](this);
    if(this.options[eventName]) this.options[eventName](this);
  },
  inspect: function() {
    return '#<Effect:' + $H(this).inspect() + ',options:' + $H(this.options).inspect() + '>';
  }
}

Effect.Parallel = Class.create();
Object.extend(Object.extend(Effect.Parallel.prototype, Effect.Base.prototype), {
  initialize: function(effects) {
    this.effects = effects || [];
    this.start(arguments[1]);
  },
  update: function(position) {
    this.effects.invoke('render', position);
  },
  finish: function(position) {
    this.effects.each( function(effect) {
      effect.render(1.0);
      effect.cancel();
      effect.event('beforeFinish');
      if(effect.finish) effect.finish(position);
      effect.event('afterFinish');
    });
  }
});

Effect.Opacity = Class.create();
Object.extend(Object.extend(Effect.Opacity.prototype, Effect.Base.prototype), {
  initialize: function(element) {
    this.element = $(element);
    // make this work on IE on elements without 'layout'
    if(/MSIE/.test(navigator.userAgent) && (!this.element.hasLayout))
<<<<<<< HEAD
      Element.setStyle(this.element, {zoom: 1});
=======
      this.element.setStyle({zoom: 1});
>>>>>>> 9babb201
    var options = Object.extend({
      from: this.element.getOpacity() || 0.0,
      to:   1.0
    }, arguments[1] || {});
    this.start(options);
  },
  update: function(position) {
    this.element.setOpacity(position);
  }
});

Effect.Move = Class.create();
Object.extend(Object.extend(Effect.Move.prototype, Effect.Base.prototype), {
  initialize: function(element) {
    this.element = $(element);
    var options = Object.extend({
      x:    0,
      y:    0,
      mode: 'relative'
    }, arguments[1] || {});
    this.start(options);
  },
  setup: function() {
    // Bug in Opera: Opera returns the "real" position of a static element or
    // relative element that does not have top/left explicitly set.
    // ==> Always set top and left for position relative elements in your stylesheets 
    // (to 0 if you do not need them) 
<<<<<<< HEAD
    Element.makePositioned(this.element);
    this.originalTop  = parseFloat(Element.getStyle(this.element,'top')  || '0');
    this.originalLeft = parseFloat(Element.getStyle(this.element,'left') || '0');
  },
  update: function(position) {
    Element.setStyle(this.element, {
      top:  this.toTop  * position + this.originalTop + 'px',
      left: this.toLeft * position + this.originalLeft + 'px'
=======
    this.element.makePositioned();
    this.originalLeft = parseFloat(this.element.getStyle('left') || '0');
    this.originalTop  = parseFloat(this.element.getStyle('top')  || '0');
    if(this.options.mode == 'absolute') {
      // absolute movement, so we need to calc deltaX and deltaY
      this.options.x = this.options.x - this.originalLeft;
      this.options.y = this.options.y - this.originalTop;
    }
  },
  update: function(position) {
    this.element.setStyle({
      left: this.options.x  * position + this.originalLeft + 'px',
      top:  this.options.y  * position + this.originalTop  + 'px'
>>>>>>> 9babb201
    });
  }
});

// for backwards compatibility
Effect.MoveBy = function(element, toTop, toLeft) {
  return new Effect.Move(element, 
    Object.extend({ x: toLeft, y: toTop }, arguments[3] || {}));
};

Effect.Scale = Class.create();
Object.extend(Object.extend(Effect.Scale.prototype, Effect.Base.prototype), {
  initialize: function(element, percent) {
    this.element = $(element)
    var options = Object.extend({
      scaleX: true,
      scaleY: true,
      scaleContent: true,
      scaleFromCenter: false,
      scaleMode: 'box',        // 'box' or 'contents' or {} with provided values
      scaleFrom: 100.0,
      scaleTo:   percent
    }, arguments[2] || {});
    this.start(options);
  },
  setup: function() {
    this.restoreAfterFinish = this.options.restoreAfterFinish || false;
    this.elementPositioning = this.element.getStyle('position');
    
    this.originalStyle = {};
    ['top','left','width','height','fontSize'].each( function(k) {
      this.originalStyle[k] = this.element.style[k];
    }.bind(this));
      
    this.originalTop  = this.element.offsetTop;
    this.originalLeft = this.element.offsetLeft;
    
<<<<<<< HEAD
    var fontSize = Element.getStyle(this.element,'font-size') || '100%';
=======
    var fontSize = this.element.getStyle('font-size') || '100%';
>>>>>>> 9babb201
    ['em','px','%'].each( function(fontSizeType) {
      if(fontSize.indexOf(fontSizeType)>0) {
        this.fontSize     = parseFloat(fontSize);
        this.fontSizeType = fontSizeType;
      }
    }.bind(this));
    
    this.factor = (this.options.scaleTo - this.options.scaleFrom)/100;
    
    this.dims = null;
    if(this.options.scaleMode=='box')
      this.dims = [this.element.offsetHeight, this.element.offsetWidth];
    if(/^content/.test(this.options.scaleMode))
      this.dims = [this.element.scrollHeight, this.element.scrollWidth];
    if(!this.dims)
      this.dims = [this.options.scaleMode.originalHeight,
                   this.options.scaleMode.originalWidth];
  },
  update: function(position) {
    var currentScale = (this.options.scaleFrom/100.0) + (this.factor * position);
    if(this.options.scaleContent && this.fontSize)
<<<<<<< HEAD
      Element.setStyle(this.element, {fontSize: this.fontSize * currentScale + this.fontSizeType });
    this.setDimensions(this.dims[0] * currentScale, this.dims[1] * currentScale);
  },
  finish: function(position) {
    if (this.restoreAfterFinish) Element.setStyle(this.element, this.originalStyle);
=======
      this.element.setStyle({fontSize: this.fontSize * currentScale + this.fontSizeType });
    this.setDimensions(this.dims[0] * currentScale, this.dims[1] * currentScale);
  },
  finish: function(position) {
    if (this.restoreAfterFinish) this.element.setStyle(this.originalStyle);
>>>>>>> 9babb201
  },
  setDimensions: function(height, width) {
    var d = {};
    if(this.options.scaleX) d.width = width + 'px';
    if(this.options.scaleY) d.height = height + 'px';
    if(this.options.scaleFromCenter) {
      var topd  = (height - this.dims[0])/2;
      var leftd = (width  - this.dims[1])/2;
      if(this.elementPositioning == 'absolute') {
        if(this.options.scaleY) d.top = this.originalTop-topd + 'px';
        if(this.options.scaleX) d.left = this.originalLeft-leftd + 'px';
      } else {
        if(this.options.scaleY) d.top = -topd + 'px';
        if(this.options.scaleX) d.left = -leftd + 'px';
      }
    }
<<<<<<< HEAD
    Element.setStyle(this.element, d);
=======
    this.element.setStyle(d);
>>>>>>> 9babb201
  }
});

Effect.Highlight = Class.create();
Object.extend(Object.extend(Effect.Highlight.prototype, Effect.Base.prototype), {
  initialize: function(element) {
    this.element = $(element);
    var options = Object.extend({ startcolor: '#ffff99' }, arguments[1] || {});
    this.start(options);
  },
  setup: function() {
    // Prevent executing on elements not in the layout flow
<<<<<<< HEAD
    if(Element.getStyle(this.element, 'display')=='none') { this.cancel(); return; }
    // Disable background image during the effect
    this.oldStyle = {
      backgroundImage: Element.getStyle(this.element, 'background-image') };
    Element.setStyle(this.element, {backgroundImage: 'none'});
    if(!this.options.endcolor)
      this.options.endcolor = Element.getStyle(this.element, 'background-color').parseColor('#ffffff');
    if(!this.options.restorecolor)
      this.options.restorecolor = Element.getStyle(this.element, 'background-color');
=======
    if(this.element.getStyle('display')=='none') { this.cancel(); return; }
    // Disable background image during the effect
    this.oldStyle = {
      backgroundImage: this.element.getStyle('background-image') };
    this.element.setStyle({backgroundImage: 'none'});
    if(!this.options.endcolor)
      this.options.endcolor = this.element.getStyle('background-color').parseColor('#ffffff');
    if(!this.options.restorecolor)
      this.options.restorecolor = this.element.getStyle('background-color');
>>>>>>> 9babb201
    // init color calculations
    this._base  = $R(0,2).map(function(i){ return parseInt(this.options.startcolor.slice(i*2+1,i*2+3),16) }.bind(this));
    this._delta = $R(0,2).map(function(i){ return parseInt(this.options.endcolor.slice(i*2+1,i*2+3),16)-this._base[i] }.bind(this));
  },
  update: function(position) {
<<<<<<< HEAD
    Element.setStyle(this.element,{backgroundColor: $R(0,2).inject('#',function(m,v,i){
      return m+(Math.round(this._base[i]+(this._delta[i]*position)).toColorPart()); }.bind(this)) });
  },
  finish: function() {
    Element.setStyle(this.element, Object.extend(this.oldStyle, {
=======
    this.element.setStyle({backgroundColor: $R(0,2).inject('#',function(m,v,i){
      return m+(Math.round(this._base[i]+(this._delta[i]*position)).toColorPart()); }.bind(this)) });
  },
  finish: function() {
    this.element.setStyle(Object.extend(this.oldStyle, {
>>>>>>> 9babb201
      backgroundColor: this.options.restorecolor
    }));
  }
});

Effect.ScrollTo = Class.create();
Object.extend(Object.extend(Effect.ScrollTo.prototype, Effect.Base.prototype), {
  initialize: function(element) {
    this.element = $(element);
    this.start(arguments[1] || {});
  },
  setup: function() {
    Position.prepare();
    var offsets = Position.cumulativeOffset(this.element);
    if(this.options.offset) offsets[1] += this.options.offset;
    var max = window.innerHeight ? 
      window.height - window.innerHeight :
      document.body.scrollHeight - 
        (document.documentElement.clientHeight ? 
          document.documentElement.clientHeight : document.body.clientHeight);
    this.scrollStart = Position.deltaY;
    this.delta = (offsets[1] > max ? max : offsets[1]) - this.scrollStart;
  },
  update: function(position) {
    Position.prepare();
    window.scrollTo(Position.deltaX, 
      this.scrollStart + (position*this.delta));
  }
});

/* ------------- combination effects ------------- */

Effect.Fade = function(element) {
  element = $(element);
  var oldOpacity = element.getInlineOpacity();
  var options = Object.extend({
  from: element.getOpacity() || 1.0,
  to:   0.0,
<<<<<<< HEAD
  afterFinishInternal: function(effect) { with(Element) { 
    if(effect.options.to!=0) return;
    hide(effect.element);
    setStyle(effect.element, {opacity: oldOpacity}); }}
  }, arguments[1] || {});
=======
  afterFinishInternal: function(effect) { 
    if(effect.options.to!=0) return;
    effect.element.hide();
    effect.element.setStyle({opacity: oldOpacity}); 
  }}, arguments[1] || {});
>>>>>>> 9babb201
  return new Effect.Opacity(element,options);
}

Effect.Appear = function(element) {
  element = $(element);
  var options = Object.extend({
<<<<<<< HEAD
  from: (Element.getStyle(element, 'display') == 'none' ? 0.0 : Element.getOpacity(element) || 0.0),
  to:   1.0,
  beforeSetup: function(effect) { with(Element) {
    setOpacity(effect.element, effect.options.from);
    show(effect.element); }}
  }, arguments[1] || {});
=======
  from: (element.getStyle('display') == 'none' ? 0.0 : element.getOpacity() || 0.0),
  to:   1.0,
  // force Safari to render floated elements properly
  afterFinishInternal: function(effect) {
    effect.element.forceRerendering();
  },
  beforeSetup: function(effect) {
    effect.element.setOpacity(effect.options.from);
    effect.element.show(); 
  }}, arguments[1] || {});
>>>>>>> 9babb201
  return new Effect.Opacity(element,options);
}

Effect.Puff = function(element) {
  element = $(element);
<<<<<<< HEAD
  var oldStyle = { opacity: Element.getInlineOpacity(element), position: Element.getStyle(element, 'position') };
=======
  var oldStyle = { opacity: element.getInlineOpacity(), position: element.getStyle('position') };
>>>>>>> 9babb201
  return new Effect.Parallel(
   [ new Effect.Scale(element, 200, 
      { sync: true, scaleFromCenter: true, scaleContent: true, restoreAfterFinish: true }), 
     new Effect.Opacity(element, { sync: true, to: 0.0 } ) ], 
     Object.extend({ duration: 1.0, 
<<<<<<< HEAD
      beforeSetupInternal: function(effect) { with(Element) {
        setStyle(effect.effects[0].element, {position: 'absolute'}); }},
      afterFinishInternal: function(effect) { with(Element) {
         hide(effect.effects[0].element);
         setStyle(effect.effects[0].element, oldStyle); }}
=======
      beforeSetupInternal: function(effect) {
        effect.effects[0].element.setStyle({position: 'absolute'}); },
      afterFinishInternal: function(effect) {
         effect.effects[0].element.hide();
         effect.effects[0].element.setStyle(oldStyle); }
>>>>>>> 9babb201
     }, arguments[1] || {})
   );
}

Effect.BlindUp = function(element) {
  element = $(element);
  element.makeClipping();
  return new Effect.Scale(element, 0, 
    Object.extend({ scaleContent: false, 
      scaleX: false, 
      restoreAfterFinish: true,
<<<<<<< HEAD
      afterFinishInternal: function(effect) { with(Element) {
        [hide, undoClipping].call(effect.element); }} 
=======
      afterFinishInternal: function(effect) {
        effect.element.hide();
        effect.element.undoClipping();
      } 
>>>>>>> 9babb201
    }, arguments[1] || {})
  );
}

Effect.BlindDown = function(element) {
  element = $(element);
<<<<<<< HEAD
  var oldHeight = Element.getStyle(element, 'height');
  var elementDimensions = Element.getDimensions(element);
=======
  var elementDimensions = element.getDimensions();
>>>>>>> 9babb201
  return new Effect.Scale(element, 100, 
    Object.extend({ scaleContent: false, 
      scaleX: false,
      scaleFrom: 0,
      scaleMode: {originalHeight: elementDimensions.height, originalWidth: elementDimensions.width},
      restoreAfterFinish: true,
<<<<<<< HEAD
      afterSetup: function(effect) { with(Element) {
        makeClipping(effect.element);
        setStyle(effect.element, {height: '0px'});
        show(effect.element); 
      }},  
      afterFinishInternal: function(effect) { with(Element) {
        undoClipping(effect.element);
        setStyle(effect.element, {height: oldHeight});
      }}
=======
      afterSetup: function(effect) {
        effect.element.makeClipping();
        effect.element.setStyle({height: '0px'});
        effect.element.show(); 
      },  
      afterFinishInternal: function(effect) {
        effect.element.undoClipping();
      }
>>>>>>> 9babb201
    }, arguments[1] || {})
  );
}

Effect.SwitchOff = function(element) {
  element = $(element);
  var oldOpacity = element.getInlineOpacity();
  return new Effect.Appear(element, { 
    duration: 0.4,
    from: 0,
    transition: Effect.Transitions.flicker,
    afterFinishInternal: function(effect) {
      new Effect.Scale(effect.element, 1, { 
        duration: 0.3, scaleFromCenter: true,
        scaleX: false, scaleContent: false, restoreAfterFinish: true,
<<<<<<< HEAD
        beforeSetup: function(effect) { with(Element) {
          [makePositioned,makeClipping].call(effect.element);
        }},
        afterFinishInternal: function(effect) { with(Element) {
          [hide,undoClipping,undoPositioned].call(effect.element);
          setStyle(effect.element, {opacity: oldOpacity});
        }}
=======
        beforeSetup: function(effect) { 
          effect.element.makePositioned();
          effect.element.makeClipping();
        },
        afterFinishInternal: function(effect) {
          effect.element.hide();
          effect.element.undoClipping();
          effect.element.undoPositioned();
          effect.element.setStyle({opacity: oldOpacity});
        }
>>>>>>> 9babb201
      })
    }
  });
}

Effect.DropOut = function(element) {
  element = $(element);
  var oldStyle = {
<<<<<<< HEAD
    top: Element.getStyle(element, 'top'),
    left: Element.getStyle(element, 'left'),
    opacity: Element.getInlineOpacity(element) };
=======
    top: element.getStyle('top'),
    left: element.getStyle('left'),
    opacity: element.getInlineOpacity() };
>>>>>>> 9babb201
  return new Effect.Parallel(
    [ new Effect.Move(element, {x: 0, y: 100, sync: true }), 
      new Effect.Opacity(element, { sync: true, to: 0.0 }) ],
    Object.extend(
      { duration: 0.5,
<<<<<<< HEAD
        beforeSetup: function(effect) { with(Element) {
          makePositioned(effect.effects[0].element); }},
        afterFinishInternal: function(effect) { with(Element) {
          [hide, undoPositioned].call(effect.effects[0].element);
          setStyle(effect.effects[0].element, oldStyle); }} 
=======
        beforeSetup: function(effect) {
          effect.effects[0].element.makePositioned(); 
        },
        afterFinishInternal: function(effect) {
          effect.effects[0].element.hide();
          effect.effects[0].element.undoPositioned();
          effect.effects[0].element.setStyle(oldStyle);
        } 
>>>>>>> 9babb201
      }, arguments[1] || {}));
}

Effect.Shake = function(element) {
  element = $(element);
  var oldStyle = {
<<<<<<< HEAD
    top: Element.getStyle(element, 'top'),
    left: Element.getStyle(element, 'left') };
  return new Effect.MoveBy(element, 0, 20, 
    { duration: 0.05, afterFinishInternal: function(effect) {
  new Effect.MoveBy(effect.element, 0, -40, 
    { duration: 0.1, afterFinishInternal: function(effect) {
  new Effect.MoveBy(effect.element, 0, 40, 
    { duration: 0.1, afterFinishInternal: function(effect) {
  new Effect.MoveBy(effect.element, 0, -40, 
    { duration: 0.1, afterFinishInternal: function(effect) {
  new Effect.MoveBy(effect.element, 0, 40, 
    { duration: 0.1, afterFinishInternal: function(effect) {
  new Effect.MoveBy(effect.element, 0, -20, 
    { duration: 0.05, afterFinishInternal: function(effect) { with(Element) {
        undoPositioned(effect.element);
        setStyle(effect.element, oldStyle);
  }}}) }}) }}) }}) }}) }});
=======
    top: element.getStyle('top'),
    left: element.getStyle('left') };
    return new Effect.Move(element, 
      { x:  20, y: 0, duration: 0.05, afterFinishInternal: function(effect) {
    new Effect.Move(effect.element,
      { x: -40, y: 0, duration: 0.1,  afterFinishInternal: function(effect) {
    new Effect.Move(effect.element,
      { x:  40, y: 0, duration: 0.1,  afterFinishInternal: function(effect) {
    new Effect.Move(effect.element,
      { x: -40, y: 0, duration: 0.1,  afterFinishInternal: function(effect) {
    new Effect.Move(effect.element,
      { x:  40, y: 0, duration: 0.1,  afterFinishInternal: function(effect) {
    new Effect.Move(effect.element,
      { x: -20, y: 0, duration: 0.05, afterFinishInternal: function(effect) {
        effect.element.undoPositioned();
        effect.element.setStyle(oldStyle);
  }}) }}) }}) }}) }}) }});
>>>>>>> 9babb201
}

Effect.SlideDown = function(element) {
  element = $(element);
  element.cleanWhitespace();
  // SlideDown need to have the content of the element wrapped in a container element with fixed height!
<<<<<<< HEAD
  var oldInnerBottom = Element.getStyle(element.firstChild, 'bottom');
  var elementDimensions = Element.getDimensions(element);
=======
  var oldInnerBottom = $(element.firstChild).getStyle('bottom');
  var elementDimensions = element.getDimensions();
>>>>>>> 9babb201
  return new Effect.Scale(element, 100, Object.extend({ 
    scaleContent: false, 
    scaleX: false, 
    scaleFrom: 0,
    scaleMode: {originalHeight: elementDimensions.height, originalWidth: elementDimensions.width},
    restoreAfterFinish: true,
<<<<<<< HEAD
    afterSetup: function(effect) { with(Element) {
      makePositioned(effect.element);
      makePositioned(effect.element.firstChild);
      if(window.opera) setStyle(effect.element, {top: ''});
      makeClipping(effect.element);
      setStyle(effect.element, {height: '0px'});
      show(element); }},
    afterUpdateInternal: function(effect) { with(Element) {
      setStyle(effect.element.firstChild, {bottom:
        (effect.dims[0] - effect.element.clientHeight) + 'px' }); }},
    afterFinishInternal: function(effect) { with(Element) {
      undoClipping(effect.element); 
      undoPositioned(effect.element.firstChild);
      undoPositioned(effect.element);
      setStyle(effect.element.firstChild, {bottom: oldInnerBottom}); }}
=======
    afterSetup: function(effect) {
      effect.element.makePositioned();
      effect.element.firstChild.makePositioned();
      if(window.opera) effect.element.setStyle({top: ''});
      effect.element.makeClipping();
      effect.element.setStyle({height: '0px'});
      effect.element.show(); },
    afterUpdateInternal: function(effect) {
      effect.element.firstChild.setStyle({bottom:
        (effect.dims[0] - effect.element.clientHeight) + 'px' }); 
    },
    afterFinishInternal: function(effect) {
      effect.element.undoClipping(); 
      // IE will crash if child is undoPositioned first
      if(/MSIE/.test(navigator.userAgent)){
        effect.element.undoPositioned();
        effect.element.firstChild.undoPositioned();
      }else{
        effect.element.firstChild.undoPositioned();
        effect.element.undoPositioned();
      }
      effect.element.firstChild.setStyle({bottom: oldInnerBottom}); }
>>>>>>> 9babb201
    }, arguments[1] || {})
  );
}
  
Effect.SlideUp = function(element) {
  element = $(element);
<<<<<<< HEAD
  Element.cleanWhitespace(element);
  var oldInnerBottom = Element.getStyle(element.firstChild, 'bottom');
=======
  element.cleanWhitespace();
  var oldInnerBottom = $(element.firstChild).getStyle('bottom');
>>>>>>> 9babb201
  return new Effect.Scale(element, 0, 
   Object.extend({ scaleContent: false, 
    scaleX: false, 
    scaleMode: 'box',
    scaleFrom: 100,
    restoreAfterFinish: true,
<<<<<<< HEAD
    beforeStartInternal: function(effect) { with(Element) {
      makePositioned(effect.element);
      makePositioned(effect.element.firstChild);
      if(window.opera) setStyle(effect.element, {top: ''});
      makeClipping(effect.element);
      show(element); }},  
    afterUpdateInternal: function(effect) { with(Element) {
      setStyle(effect.element.firstChild, {bottom:
        (effect.dims[0] - effect.element.clientHeight) + 'px' }); }},
    afterFinishInternal: function(effect) { with(Element) {
        [hide, undoClipping].call(effect.element); 
        undoPositioned(effect.element.firstChild);
        undoPositioned(effect.element);
        setStyle(effect.element.firstChild, {bottom: oldInnerBottom}); }}
=======
    beforeStartInternal: function(effect) {
      effect.element.makePositioned();
      effect.element.firstChild.makePositioned();
      if(window.opera) effect.element.setStyle({top: ''});
      effect.element.makeClipping();
      effect.element.show(); },  
    afterUpdateInternal: function(effect) {
      effect.element.firstChild.setStyle({bottom:
        (effect.dims[0] - effect.element.clientHeight) + 'px' }); },
    afterFinishInternal: function(effect) {
      effect.element.hide();
      effect.element.undoClipping();
      effect.element.firstChild.undoPositioned();
      effect.element.undoPositioned();
      effect.element.setStyle({bottom: oldInnerBottom}); }
>>>>>>> 9babb201
   }, arguments[1] || {})
  );
}

// Bug in opera makes the TD containing this element expand for a instance after finish 
Effect.Squish = function(element) {
  return new Effect.Scale(element, window.opera ? 1 : 0, 
    { restoreAfterFinish: true,
<<<<<<< HEAD
      beforeSetup: function(effect) { with(Element) {
        makeClipping(effect.element); }},  
      afterFinishInternal: function(effect) { with(Element) {
        hide(effect.element); 
        undoClipping(effect.element); }}
=======
      beforeSetup: function(effect) {
        effect.element.makeClipping(effect.element); },  
      afterFinishInternal: function(effect) {
        effect.element.hide(effect.element); 
        effect.element.undoClipping(effect.element); }
>>>>>>> 9babb201
  });
}

Effect.Grow = function(element) {
  element = $(element);
  var options = Object.extend({
    direction: 'center',
<<<<<<< HEAD
    moveTransistion: Effect.Transitions.sinoidal,
=======
    moveTransition: Effect.Transitions.sinoidal,
>>>>>>> 9babb201
    scaleTransition: Effect.Transitions.sinoidal,
    opacityTransition: Effect.Transitions.full
  }, arguments[1] || {});
  var oldStyle = {
    top: element.style.top,
    left: element.style.left,
    height: element.style.height,
    width: element.style.width,
<<<<<<< HEAD
    opacity: Element.getInlineOpacity(element) };

  var dims = Element.getDimensions(element);    
=======
    opacity: element.getInlineOpacity() };

  var dims = element.getDimensions();    
>>>>>>> 9babb201
  var initialMoveX, initialMoveY;
  var moveX, moveY;
  
  switch (options.direction) {
    case 'top-left':
      initialMoveX = initialMoveY = moveX = moveY = 0; 
      break;
    case 'top-right':
      initialMoveX = dims.width;
      initialMoveY = moveY = 0;
      moveX = -dims.width;
      break;
    case 'bottom-left':
      initialMoveX = moveX = 0;
      initialMoveY = dims.height;
      moveY = -dims.height;
      break;
    case 'bottom-right':
      initialMoveX = dims.width;
      initialMoveY = dims.height;
      moveX = -dims.width;
      moveY = -dims.height;
      break;
    case 'center':
      initialMoveX = dims.width / 2;
      initialMoveY = dims.height / 2;
      moveX = -dims.width / 2;
      moveY = -dims.height / 2;
      break;
  }
  
  return new Effect.Move(element, {
    x: initialMoveX,
    y: initialMoveY,
    duration: 0.01, 
<<<<<<< HEAD
    beforeSetup: function(effect) { with(Element) {
      hide(effect.element);
      makeClipping(effect.element);
      makePositioned(effect.element);
    }},
    afterFinishInternal: function(effect) {
      new Effect.Parallel(
        [ new Effect.Opacity(effect.element, { sync: true, to: 1.0, from: 0.0, transition: options.opacityTransition }),
          new Effect.MoveBy(effect.element, moveY, moveX, { sync: true, transition: options.moveTransition }),
=======
    beforeSetup: function(effect) {
      effect.element.hide();
      effect.element.makeClipping();
      effect.element.makePositioned();
    },
    afterFinishInternal: function(effect) {
      new Effect.Parallel(
        [ new Effect.Opacity(effect.element, { sync: true, to: 1.0, from: 0.0, transition: options.opacityTransition }),
          new Effect.Move(effect.element, { x: moveX, y: moveY, sync: true, transition: options.moveTransition }),
>>>>>>> 9babb201
          new Effect.Scale(effect.element, 100, {
            scaleMode: { originalHeight: dims.height, originalWidth: dims.width }, 
            sync: true, scaleFrom: window.opera ? 1 : 0, transition: options.scaleTransition, restoreAfterFinish: true})
        ], Object.extend({
<<<<<<< HEAD
             beforeSetup: function(effect) { with(Element) {
               setStyle(effect.effects[0].element, {height: '0px'});
               show(effect.effects[0].element); }},
             afterFinishInternal: function(effect) { with(Element) {
               [undoClipping, undoPositioned].call(effect.effects[0].element); 
               setStyle(effect.effects[0].element, oldStyle); }}
=======
             beforeSetup: function(effect) {
               effect.effects[0].element.setStyle({height: '0px'});
               effect.effects[0].element.show(); 
             },
             afterFinishInternal: function(effect) {
               effect.effects[0].element.undoClipping();
               effect.effects[0].element.undoPositioned();
               effect.effects[0].element.setStyle(oldStyle); 
             }
>>>>>>> 9babb201
           }, options)
      )
    }
  });
}

Effect.Shrink = function(element) {
  element = $(element);
  var options = Object.extend({
    direction: 'center',
<<<<<<< HEAD
    moveTransistion: Effect.Transitions.sinoidal,
=======
    moveTransition: Effect.Transitions.sinoidal,
>>>>>>> 9babb201
    scaleTransition: Effect.Transitions.sinoidal,
    opacityTransition: Effect.Transitions.none
  }, arguments[1] || {});
  var oldStyle = {
    top: element.style.top,
    left: element.style.left,
    height: element.style.height,
    width: element.style.width,
<<<<<<< HEAD
    opacity: Element.getInlineOpacity(element) };

  var dims = Element.getDimensions(element);
=======
    opacity: element.getInlineOpacity() };

  var dims = element.getDimensions();
>>>>>>> 9babb201
  var moveX, moveY;
  
  switch (options.direction) {
    case 'top-left':
      moveX = moveY = 0;
      break;
    case 'top-right':
      moveX = dims.width;
      moveY = 0;
      break;
    case 'bottom-left':
      moveX = 0;
      moveY = dims.height;
      break;
    case 'bottom-right':
      moveX = dims.width;
      moveY = dims.height;
      break;
    case 'center':  
      moveX = dims.width / 2;
      moveY = dims.height / 2;
      break;
  }
  
  return new Effect.Parallel(
    [ new Effect.Opacity(element, { sync: true, to: 0.0, from: 1.0, transition: options.opacityTransition }),
      new Effect.Scale(element, window.opera ? 1 : 0, { sync: true, transition: options.scaleTransition, restoreAfterFinish: true}),
<<<<<<< HEAD
      new Effect.MoveBy(element, moveY, moveX, { sync: true, transition: options.moveTransition })
    ], Object.extend({            
         beforeStartInternal: function(effect) { with(Element) {
           [makePositioned, makeClipping].call(effect.effects[0].element) }},
         afterFinishInternal: function(effect) { with(Element) {
           [hide, undoClipping, undoPositioned].call(effect.effects[0].element);
           setStyle(effect.effects[0].element, oldStyle); }}
=======
      new Effect.Move(element, { x: moveX, y: moveY, sync: true, transition: options.moveTransition })
    ], Object.extend({            
         beforeStartInternal: function(effect) {
           effect.effects[0].element.makePositioned();
           effect.effects[0].element.makeClipping(); },
         afterFinishInternal: function(effect) {
           effect.effects[0].element.hide();
           effect.effects[0].element.undoClipping();
           effect.effects[0].element.undoPositioned();
           effect.effects[0].element.setStyle(oldStyle); }
>>>>>>> 9babb201
       }, options)
  );
}

Effect.Pulsate = function(element) {
  element = $(element);
  var options    = arguments[1] || {};
  var oldOpacity = element.getInlineOpacity();
  var transition = options.transition || Effect.Transitions.sinoidal;
  var reverser   = function(pos){ return transition(1-Effect.Transitions.pulse(pos)) };
  reverser.bind(transition);
  return new Effect.Opacity(element, 
    Object.extend(Object.extend({  duration: 3.0, from: 0,
<<<<<<< HEAD
      afterFinishInternal: function(effect) { Element.setStyle(effect.element, {opacity: oldOpacity}); }
=======
      afterFinishInternal: function(effect) { effect.element.setStyle({opacity: oldOpacity}); }
>>>>>>> 9babb201
    }, options), {transition: reverser}));
}

Effect.Fold = function(element) {
  element = $(element);
  var oldStyle = {
    top: element.style.top,
    left: element.style.left,
    width: element.style.width,
    height: element.style.height };
  Element.makeClipping(element);
  return new Effect.Scale(element, 5, Object.extend({   
    scaleContent: false,
    scaleX: false,
    afterFinishInternal: function(effect) {
    new Effect.Scale(element, 1, { 
      scaleContent: false, 
      scaleY: false,
<<<<<<< HEAD
      afterFinishInternal: function(effect) { with(Element) {
        [hide, undoClipping].call(effect.element); 
        setStyle(effect.element, oldStyle);
      }} });
=======
      afterFinishInternal: function(effect) {
        effect.element.hide();
        effect.element.undoClipping(); 
        effect.element.setStyle(oldStyle);
      } });
>>>>>>> 9babb201
  }}, arguments[1] || {}));
}

Element.Methods.visualEffect = function(element, effect, options) {
  s = effect.gsub(/_/, '-').camelize();
  effect_class = s.charAt(0).toUpperCase() + s.substring(1);
  new Effect[effect_class](element, options);
  return $(element);
};<|MERGE_RESOLUTION|>--- conflicted
+++ resolved
@@ -22,33 +22,6 @@
   return(color.length==7 ? color : (arguments[0] || this));  
 }
 
-<<<<<<< HEAD
-Element.collectTextNodesIgnoreClass = function(element, ignoreclass) {  
-  var children = $(element).childNodes;  
-  var text     = '';  
-  var classtest = new RegExp('^([^ ]+ )*' + ignoreclass+ '( [^ ]+)*$','i');  
- 
-  for (var i = 0; i < children.length; i++) {  
-    if(children[i].nodeType==3) {  
-      text+=children[i].nodeValue;  
-    } else {  
-      if((!children[i].className.match(classtest)) && children[i].hasChildNodes())  
-        text += Element.collectTextNodesIgnoreClass(children[i], ignoreclass);  
-    }  
-  }  
- 
-  return text;
-}
-
-Element.setStyle = function(element, style) {
-  element = $(element);
-  for(k in style) element.style[k.camelize()] = style[k];
-}
-
-Element.setContentZoom = function(element, percent) {  
-  Element.setStyle(element, {fontSize: (percent/100) + 'em'});   
-  if(navigator.appVersion.indexOf('AppleWebKit')>0) window.scrollBy(0,0);  
-=======
 /*--------------------------------------------------------------------------*/
 
 Element.collectTextNodes = function(element) {  
@@ -70,7 +43,6 @@
   element = $(element);  
   Element.setStyle(element, {fontSize: (percent/100) + 'em'});   
   if(navigator.appVersion.indexOf('AppleWebKit')>0) window.scrollBy(0,0);
->>>>>>> 9babb201
 }
 
 Element.getOpacity = function(element){  
@@ -97,24 +69,13 @@
      Element.setStyle(element, 
        { filter: Element.getStyle(element,'filter').replace(/alpha\([^\)]*\)/gi,'') +
                  'alpha(opacity='+value*100+')' });  
-<<<<<<< HEAD
-  }   
-=======
-  }
->>>>>>> 9babb201
+  }
 }  
  
 Element.getInlineOpacity = function(element){  
   return $(element).style.opacity || '';
 }  
 
-<<<<<<< HEAD
-Element.childrenWithClassName = function(element, className) {  
-  return $A($(element).getElementsByTagName('*')).select(
-    function(c) { return Element.hasClassName(c, className) });
-}
-
-=======
 Element.childrenWithClassName = function(element, className, findFirst) {
   return [$A($(element).getElementsByTagName('*'))[findFirst ? 'detect' : 'select']( function(c) { 
     return c.className ? Element.hasClassName(c, className) : false;
@@ -137,7 +98,6 @@
 
 /*--------------------------------------------------------------------------*/
 
->>>>>>> 9babb201
 Array.prototype.call = function() {
   var args = arguments;
   this.each(function(f){ f.apply(this, args) });
@@ -396,11 +356,7 @@
     this.element = $(element);
     // make this work on IE on elements without 'layout'
     if(/MSIE/.test(navigator.userAgent) && (!this.element.hasLayout))
-<<<<<<< HEAD
-      Element.setStyle(this.element, {zoom: 1});
-=======
       this.element.setStyle({zoom: 1});
->>>>>>> 9babb201
     var options = Object.extend({
       from: this.element.getOpacity() || 0.0,
       to:   1.0
@@ -428,16 +384,6 @@
     // relative element that does not have top/left explicitly set.
     // ==> Always set top and left for position relative elements in your stylesheets 
     // (to 0 if you do not need them) 
-<<<<<<< HEAD
-    Element.makePositioned(this.element);
-    this.originalTop  = parseFloat(Element.getStyle(this.element,'top')  || '0');
-    this.originalLeft = parseFloat(Element.getStyle(this.element,'left') || '0');
-  },
-  update: function(position) {
-    Element.setStyle(this.element, {
-      top:  this.toTop  * position + this.originalTop + 'px',
-      left: this.toLeft * position + this.originalLeft + 'px'
-=======
     this.element.makePositioned();
     this.originalLeft = parseFloat(this.element.getStyle('left') || '0');
     this.originalTop  = parseFloat(this.element.getStyle('top')  || '0');
@@ -451,7 +397,6 @@
     this.element.setStyle({
       left: this.options.x  * position + this.originalLeft + 'px',
       top:  this.options.y  * position + this.originalTop  + 'px'
->>>>>>> 9babb201
     });
   }
 });
@@ -489,11 +434,7 @@
     this.originalTop  = this.element.offsetTop;
     this.originalLeft = this.element.offsetLeft;
     
-<<<<<<< HEAD
-    var fontSize = Element.getStyle(this.element,'font-size') || '100%';
-=======
     var fontSize = this.element.getStyle('font-size') || '100%';
->>>>>>> 9babb201
     ['em','px','%'].each( function(fontSizeType) {
       if(fontSize.indexOf(fontSizeType)>0) {
         this.fontSize     = parseFloat(fontSize);
@@ -515,19 +456,11 @@
   update: function(position) {
     var currentScale = (this.options.scaleFrom/100.0) + (this.factor * position);
     if(this.options.scaleContent && this.fontSize)
-<<<<<<< HEAD
-      Element.setStyle(this.element, {fontSize: this.fontSize * currentScale + this.fontSizeType });
-    this.setDimensions(this.dims[0] * currentScale, this.dims[1] * currentScale);
-  },
-  finish: function(position) {
-    if (this.restoreAfterFinish) Element.setStyle(this.element, this.originalStyle);
-=======
       this.element.setStyle({fontSize: this.fontSize * currentScale + this.fontSizeType });
     this.setDimensions(this.dims[0] * currentScale, this.dims[1] * currentScale);
   },
   finish: function(position) {
     if (this.restoreAfterFinish) this.element.setStyle(this.originalStyle);
->>>>>>> 9babb201
   },
   setDimensions: function(height, width) {
     var d = {};
@@ -544,11 +477,7 @@
         if(this.options.scaleX) d.left = -leftd + 'px';
       }
     }
-<<<<<<< HEAD
-    Element.setStyle(this.element, d);
-=======
     this.element.setStyle(d);
->>>>>>> 9babb201
   }
 });
 
@@ -561,17 +490,6 @@
   },
   setup: function() {
     // Prevent executing on elements not in the layout flow
-<<<<<<< HEAD
-    if(Element.getStyle(this.element, 'display')=='none') { this.cancel(); return; }
-    // Disable background image during the effect
-    this.oldStyle = {
-      backgroundImage: Element.getStyle(this.element, 'background-image') };
-    Element.setStyle(this.element, {backgroundImage: 'none'});
-    if(!this.options.endcolor)
-      this.options.endcolor = Element.getStyle(this.element, 'background-color').parseColor('#ffffff');
-    if(!this.options.restorecolor)
-      this.options.restorecolor = Element.getStyle(this.element, 'background-color');
-=======
     if(this.element.getStyle('display')=='none') { this.cancel(); return; }
     // Disable background image during the effect
     this.oldStyle = {
@@ -581,25 +499,16 @@
       this.options.endcolor = this.element.getStyle('background-color').parseColor('#ffffff');
     if(!this.options.restorecolor)
       this.options.restorecolor = this.element.getStyle('background-color');
->>>>>>> 9babb201
     // init color calculations
     this._base  = $R(0,2).map(function(i){ return parseInt(this.options.startcolor.slice(i*2+1,i*2+3),16) }.bind(this));
     this._delta = $R(0,2).map(function(i){ return parseInt(this.options.endcolor.slice(i*2+1,i*2+3),16)-this._base[i] }.bind(this));
   },
   update: function(position) {
-<<<<<<< HEAD
-    Element.setStyle(this.element,{backgroundColor: $R(0,2).inject('#',function(m,v,i){
-      return m+(Math.round(this._base[i]+(this._delta[i]*position)).toColorPart()); }.bind(this)) });
-  },
-  finish: function() {
-    Element.setStyle(this.element, Object.extend(this.oldStyle, {
-=======
     this.element.setStyle({backgroundColor: $R(0,2).inject('#',function(m,v,i){
       return m+(Math.round(this._base[i]+(this._delta[i]*position)).toColorPart()); }.bind(this)) });
   },
   finish: function() {
     this.element.setStyle(Object.extend(this.oldStyle, {
->>>>>>> 9babb201
       backgroundColor: this.options.restorecolor
     }));
   }
@@ -638,33 +547,17 @@
   var options = Object.extend({
   from: element.getOpacity() || 1.0,
   to:   0.0,
-<<<<<<< HEAD
-  afterFinishInternal: function(effect) { with(Element) { 
-    if(effect.options.to!=0) return;
-    hide(effect.element);
-    setStyle(effect.element, {opacity: oldOpacity}); }}
-  }, arguments[1] || {});
-=======
   afterFinishInternal: function(effect) { 
     if(effect.options.to!=0) return;
     effect.element.hide();
     effect.element.setStyle({opacity: oldOpacity}); 
   }}, arguments[1] || {});
->>>>>>> 9babb201
   return new Effect.Opacity(element,options);
 }
 
 Effect.Appear = function(element) {
   element = $(element);
   var options = Object.extend({
-<<<<<<< HEAD
-  from: (Element.getStyle(element, 'display') == 'none' ? 0.0 : Element.getOpacity(element) || 0.0),
-  to:   1.0,
-  beforeSetup: function(effect) { with(Element) {
-    setOpacity(effect.element, effect.options.from);
-    show(effect.element); }}
-  }, arguments[1] || {});
-=======
   from: (element.getStyle('display') == 'none' ? 0.0 : element.getOpacity() || 0.0),
   to:   1.0,
   // force Safari to render floated elements properly
@@ -675,35 +568,22 @@
     effect.element.setOpacity(effect.options.from);
     effect.element.show(); 
   }}, arguments[1] || {});
->>>>>>> 9babb201
   return new Effect.Opacity(element,options);
 }
 
 Effect.Puff = function(element) {
   element = $(element);
-<<<<<<< HEAD
-  var oldStyle = { opacity: Element.getInlineOpacity(element), position: Element.getStyle(element, 'position') };
-=======
   var oldStyle = { opacity: element.getInlineOpacity(), position: element.getStyle('position') };
->>>>>>> 9babb201
   return new Effect.Parallel(
    [ new Effect.Scale(element, 200, 
       { sync: true, scaleFromCenter: true, scaleContent: true, restoreAfterFinish: true }), 
      new Effect.Opacity(element, { sync: true, to: 0.0 } ) ], 
      Object.extend({ duration: 1.0, 
-<<<<<<< HEAD
-      beforeSetupInternal: function(effect) { with(Element) {
-        setStyle(effect.effects[0].element, {position: 'absolute'}); }},
-      afterFinishInternal: function(effect) { with(Element) {
-         hide(effect.effects[0].element);
-         setStyle(effect.effects[0].element, oldStyle); }}
-=======
       beforeSetupInternal: function(effect) {
         effect.effects[0].element.setStyle({position: 'absolute'}); },
       afterFinishInternal: function(effect) {
          effect.effects[0].element.hide();
          effect.effects[0].element.setStyle(oldStyle); }
->>>>>>> 9babb201
      }, arguments[1] || {})
    );
 }
@@ -715,44 +595,23 @@
     Object.extend({ scaleContent: false, 
       scaleX: false, 
       restoreAfterFinish: true,
-<<<<<<< HEAD
-      afterFinishInternal: function(effect) { with(Element) {
-        [hide, undoClipping].call(effect.element); }} 
-=======
       afterFinishInternal: function(effect) {
         effect.element.hide();
         effect.element.undoClipping();
       } 
->>>>>>> 9babb201
     }, arguments[1] || {})
   );
 }
 
 Effect.BlindDown = function(element) {
   element = $(element);
-<<<<<<< HEAD
-  var oldHeight = Element.getStyle(element, 'height');
-  var elementDimensions = Element.getDimensions(element);
-=======
   var elementDimensions = element.getDimensions();
->>>>>>> 9babb201
   return new Effect.Scale(element, 100, 
     Object.extend({ scaleContent: false, 
       scaleX: false,
       scaleFrom: 0,
       scaleMode: {originalHeight: elementDimensions.height, originalWidth: elementDimensions.width},
       restoreAfterFinish: true,
-<<<<<<< HEAD
-      afterSetup: function(effect) { with(Element) {
-        makeClipping(effect.element);
-        setStyle(effect.element, {height: '0px'});
-        show(effect.element); 
-      }},  
-      afterFinishInternal: function(effect) { with(Element) {
-        undoClipping(effect.element);
-        setStyle(effect.element, {height: oldHeight});
-      }}
-=======
       afterSetup: function(effect) {
         effect.element.makeClipping();
         effect.element.setStyle({height: '0px'});
@@ -761,7 +620,6 @@
       afterFinishInternal: function(effect) {
         effect.element.undoClipping();
       }
->>>>>>> 9babb201
     }, arguments[1] || {})
   );
 }
@@ -777,15 +635,6 @@
       new Effect.Scale(effect.element, 1, { 
         duration: 0.3, scaleFromCenter: true,
         scaleX: false, scaleContent: false, restoreAfterFinish: true,
-<<<<<<< HEAD
-        beforeSetup: function(effect) { with(Element) {
-          [makePositioned,makeClipping].call(effect.element);
-        }},
-        afterFinishInternal: function(effect) { with(Element) {
-          [hide,undoClipping,undoPositioned].call(effect.element);
-          setStyle(effect.element, {opacity: oldOpacity});
-        }}
-=======
         beforeSetup: function(effect) { 
           effect.element.makePositioned();
           effect.element.makeClipping();
@@ -796,7 +645,6 @@
           effect.element.undoPositioned();
           effect.element.setStyle({opacity: oldOpacity});
         }
->>>>>>> 9babb201
       })
     }
   });
@@ -805,27 +653,14 @@
 Effect.DropOut = function(element) {
   element = $(element);
   var oldStyle = {
-<<<<<<< HEAD
-    top: Element.getStyle(element, 'top'),
-    left: Element.getStyle(element, 'left'),
-    opacity: Element.getInlineOpacity(element) };
-=======
     top: element.getStyle('top'),
     left: element.getStyle('left'),
     opacity: element.getInlineOpacity() };
->>>>>>> 9babb201
   return new Effect.Parallel(
     [ new Effect.Move(element, {x: 0, y: 100, sync: true }), 
       new Effect.Opacity(element, { sync: true, to: 0.0 }) ],
     Object.extend(
       { duration: 0.5,
-<<<<<<< HEAD
-        beforeSetup: function(effect) { with(Element) {
-          makePositioned(effect.effects[0].element); }},
-        afterFinishInternal: function(effect) { with(Element) {
-          [hide, undoPositioned].call(effect.effects[0].element);
-          setStyle(effect.effects[0].element, oldStyle); }} 
-=======
         beforeSetup: function(effect) {
           effect.effects[0].element.makePositioned(); 
         },
@@ -834,32 +669,12 @@
           effect.effects[0].element.undoPositioned();
           effect.effects[0].element.setStyle(oldStyle);
         } 
->>>>>>> 9babb201
       }, arguments[1] || {}));
 }
 
 Effect.Shake = function(element) {
   element = $(element);
   var oldStyle = {
-<<<<<<< HEAD
-    top: Element.getStyle(element, 'top'),
-    left: Element.getStyle(element, 'left') };
-  return new Effect.MoveBy(element, 0, 20, 
-    { duration: 0.05, afterFinishInternal: function(effect) {
-  new Effect.MoveBy(effect.element, 0, -40, 
-    { duration: 0.1, afterFinishInternal: function(effect) {
-  new Effect.MoveBy(effect.element, 0, 40, 
-    { duration: 0.1, afterFinishInternal: function(effect) {
-  new Effect.MoveBy(effect.element, 0, -40, 
-    { duration: 0.1, afterFinishInternal: function(effect) {
-  new Effect.MoveBy(effect.element, 0, 40, 
-    { duration: 0.1, afterFinishInternal: function(effect) {
-  new Effect.MoveBy(effect.element, 0, -20, 
-    { duration: 0.05, afterFinishInternal: function(effect) { with(Element) {
-        undoPositioned(effect.element);
-        setStyle(effect.element, oldStyle);
-  }}}) }}) }}) }}) }}) }});
-=======
     top: element.getStyle('top'),
     left: element.getStyle('left') };
     return new Effect.Move(element, 
@@ -877,43 +692,20 @@
         effect.element.undoPositioned();
         effect.element.setStyle(oldStyle);
   }}) }}) }}) }}) }}) }});
->>>>>>> 9babb201
 }
 
 Effect.SlideDown = function(element) {
   element = $(element);
   element.cleanWhitespace();
   // SlideDown need to have the content of the element wrapped in a container element with fixed height!
-<<<<<<< HEAD
-  var oldInnerBottom = Element.getStyle(element.firstChild, 'bottom');
-  var elementDimensions = Element.getDimensions(element);
-=======
   var oldInnerBottom = $(element.firstChild).getStyle('bottom');
   var elementDimensions = element.getDimensions();
->>>>>>> 9babb201
   return new Effect.Scale(element, 100, Object.extend({ 
     scaleContent: false, 
     scaleX: false, 
     scaleFrom: 0,
     scaleMode: {originalHeight: elementDimensions.height, originalWidth: elementDimensions.width},
     restoreAfterFinish: true,
-<<<<<<< HEAD
-    afterSetup: function(effect) { with(Element) {
-      makePositioned(effect.element);
-      makePositioned(effect.element.firstChild);
-      if(window.opera) setStyle(effect.element, {top: ''});
-      makeClipping(effect.element);
-      setStyle(effect.element, {height: '0px'});
-      show(element); }},
-    afterUpdateInternal: function(effect) { with(Element) {
-      setStyle(effect.element.firstChild, {bottom:
-        (effect.dims[0] - effect.element.clientHeight) + 'px' }); }},
-    afterFinishInternal: function(effect) { with(Element) {
-      undoClipping(effect.element); 
-      undoPositioned(effect.element.firstChild);
-      undoPositioned(effect.element);
-      setStyle(effect.element.firstChild, {bottom: oldInnerBottom}); }}
-=======
     afterSetup: function(effect) {
       effect.element.makePositioned();
       effect.element.firstChild.makePositioned();
@@ -936,42 +728,20 @@
         effect.element.undoPositioned();
       }
       effect.element.firstChild.setStyle({bottom: oldInnerBottom}); }
->>>>>>> 9babb201
     }, arguments[1] || {})
   );
 }
   
 Effect.SlideUp = function(element) {
   element = $(element);
-<<<<<<< HEAD
-  Element.cleanWhitespace(element);
-  var oldInnerBottom = Element.getStyle(element.firstChild, 'bottom');
-=======
   element.cleanWhitespace();
   var oldInnerBottom = $(element.firstChild).getStyle('bottom');
->>>>>>> 9babb201
   return new Effect.Scale(element, 0, 
    Object.extend({ scaleContent: false, 
     scaleX: false, 
     scaleMode: 'box',
     scaleFrom: 100,
     restoreAfterFinish: true,
-<<<<<<< HEAD
-    beforeStartInternal: function(effect) { with(Element) {
-      makePositioned(effect.element);
-      makePositioned(effect.element.firstChild);
-      if(window.opera) setStyle(effect.element, {top: ''});
-      makeClipping(effect.element);
-      show(element); }},  
-    afterUpdateInternal: function(effect) { with(Element) {
-      setStyle(effect.element.firstChild, {bottom:
-        (effect.dims[0] - effect.element.clientHeight) + 'px' }); }},
-    afterFinishInternal: function(effect) { with(Element) {
-        [hide, undoClipping].call(effect.element); 
-        undoPositioned(effect.element.firstChild);
-        undoPositioned(effect.element);
-        setStyle(effect.element.firstChild, {bottom: oldInnerBottom}); }}
-=======
     beforeStartInternal: function(effect) {
       effect.element.makePositioned();
       effect.element.firstChild.makePositioned();
@@ -987,7 +757,6 @@
       effect.element.firstChild.undoPositioned();
       effect.element.undoPositioned();
       effect.element.setStyle({bottom: oldInnerBottom}); }
->>>>>>> 9babb201
    }, arguments[1] || {})
   );
 }
@@ -996,19 +765,11 @@
 Effect.Squish = function(element) {
   return new Effect.Scale(element, window.opera ? 1 : 0, 
     { restoreAfterFinish: true,
-<<<<<<< HEAD
-      beforeSetup: function(effect) { with(Element) {
-        makeClipping(effect.element); }},  
-      afterFinishInternal: function(effect) { with(Element) {
-        hide(effect.element); 
-        undoClipping(effect.element); }}
-=======
       beforeSetup: function(effect) {
         effect.element.makeClipping(effect.element); },  
       afterFinishInternal: function(effect) {
         effect.element.hide(effect.element); 
         effect.element.undoClipping(effect.element); }
->>>>>>> 9babb201
   });
 }
 
@@ -1016,11 +777,7 @@
   element = $(element);
   var options = Object.extend({
     direction: 'center',
-<<<<<<< HEAD
-    moveTransistion: Effect.Transitions.sinoidal,
-=======
     moveTransition: Effect.Transitions.sinoidal,
->>>>>>> 9babb201
     scaleTransition: Effect.Transitions.sinoidal,
     opacityTransition: Effect.Transitions.full
   }, arguments[1] || {});
@@ -1029,15 +786,9 @@
     left: element.style.left,
     height: element.style.height,
     width: element.style.width,
-<<<<<<< HEAD
-    opacity: Element.getInlineOpacity(element) };
-
-  var dims = Element.getDimensions(element);    
-=======
     opacity: element.getInlineOpacity() };
 
   var dims = element.getDimensions();    
->>>>>>> 9babb201
   var initialMoveX, initialMoveY;
   var moveX, moveY;
   
@@ -1073,17 +824,6 @@
     x: initialMoveX,
     y: initialMoveY,
     duration: 0.01, 
-<<<<<<< HEAD
-    beforeSetup: function(effect) { with(Element) {
-      hide(effect.element);
-      makeClipping(effect.element);
-      makePositioned(effect.element);
-    }},
-    afterFinishInternal: function(effect) {
-      new Effect.Parallel(
-        [ new Effect.Opacity(effect.element, { sync: true, to: 1.0, from: 0.0, transition: options.opacityTransition }),
-          new Effect.MoveBy(effect.element, moveY, moveX, { sync: true, transition: options.moveTransition }),
-=======
     beforeSetup: function(effect) {
       effect.element.hide();
       effect.element.makeClipping();
@@ -1093,19 +833,10 @@
       new Effect.Parallel(
         [ new Effect.Opacity(effect.element, { sync: true, to: 1.0, from: 0.0, transition: options.opacityTransition }),
           new Effect.Move(effect.element, { x: moveX, y: moveY, sync: true, transition: options.moveTransition }),
->>>>>>> 9babb201
           new Effect.Scale(effect.element, 100, {
             scaleMode: { originalHeight: dims.height, originalWidth: dims.width }, 
             sync: true, scaleFrom: window.opera ? 1 : 0, transition: options.scaleTransition, restoreAfterFinish: true})
         ], Object.extend({
-<<<<<<< HEAD
-             beforeSetup: function(effect) { with(Element) {
-               setStyle(effect.effects[0].element, {height: '0px'});
-               show(effect.effects[0].element); }},
-             afterFinishInternal: function(effect) { with(Element) {
-               [undoClipping, undoPositioned].call(effect.effects[0].element); 
-               setStyle(effect.effects[0].element, oldStyle); }}
-=======
              beforeSetup: function(effect) {
                effect.effects[0].element.setStyle({height: '0px'});
                effect.effects[0].element.show(); 
@@ -1115,7 +846,6 @@
                effect.effects[0].element.undoPositioned();
                effect.effects[0].element.setStyle(oldStyle); 
              }
->>>>>>> 9babb201
            }, options)
       )
     }
@@ -1126,11 +856,7 @@
   element = $(element);
   var options = Object.extend({
     direction: 'center',
-<<<<<<< HEAD
-    moveTransistion: Effect.Transitions.sinoidal,
-=======
     moveTransition: Effect.Transitions.sinoidal,
->>>>>>> 9babb201
     scaleTransition: Effect.Transitions.sinoidal,
     opacityTransition: Effect.Transitions.none
   }, arguments[1] || {});
@@ -1139,15 +865,9 @@
     left: element.style.left,
     height: element.style.height,
     width: element.style.width,
-<<<<<<< HEAD
-    opacity: Element.getInlineOpacity(element) };
-
-  var dims = Element.getDimensions(element);
-=======
     opacity: element.getInlineOpacity() };
 
   var dims = element.getDimensions();
->>>>>>> 9babb201
   var moveX, moveY;
   
   switch (options.direction) {
@@ -1175,15 +895,6 @@
   return new Effect.Parallel(
     [ new Effect.Opacity(element, { sync: true, to: 0.0, from: 1.0, transition: options.opacityTransition }),
       new Effect.Scale(element, window.opera ? 1 : 0, { sync: true, transition: options.scaleTransition, restoreAfterFinish: true}),
-<<<<<<< HEAD
-      new Effect.MoveBy(element, moveY, moveX, { sync: true, transition: options.moveTransition })
-    ], Object.extend({            
-         beforeStartInternal: function(effect) { with(Element) {
-           [makePositioned, makeClipping].call(effect.effects[0].element) }},
-         afterFinishInternal: function(effect) { with(Element) {
-           [hide, undoClipping, undoPositioned].call(effect.effects[0].element);
-           setStyle(effect.effects[0].element, oldStyle); }}
-=======
       new Effect.Move(element, { x: moveX, y: moveY, sync: true, transition: options.moveTransition })
     ], Object.extend({            
          beforeStartInternal: function(effect) {
@@ -1194,7 +905,6 @@
            effect.effects[0].element.undoClipping();
            effect.effects[0].element.undoPositioned();
            effect.effects[0].element.setStyle(oldStyle); }
->>>>>>> 9babb201
        }, options)
   );
 }
@@ -1208,11 +918,7 @@
   reverser.bind(transition);
   return new Effect.Opacity(element, 
     Object.extend(Object.extend({  duration: 3.0, from: 0,
-<<<<<<< HEAD
-      afterFinishInternal: function(effect) { Element.setStyle(effect.element, {opacity: oldOpacity}); }
-=======
       afterFinishInternal: function(effect) { effect.element.setStyle({opacity: oldOpacity}); }
->>>>>>> 9babb201
     }, options), {transition: reverser}));
 }
 
@@ -1231,18 +937,11 @@
     new Effect.Scale(element, 1, { 
       scaleContent: false, 
       scaleY: false,
-<<<<<<< HEAD
-      afterFinishInternal: function(effect) { with(Element) {
-        [hide, undoClipping].call(effect.element); 
-        setStyle(effect.element, oldStyle);
-      }} });
-=======
       afterFinishInternal: function(effect) {
         effect.element.hide();
         effect.element.undoClipping(); 
         effect.element.setStyle(oldStyle);
       } });
->>>>>>> 9babb201
   }}, arguments[1] || {}));
 }
 
