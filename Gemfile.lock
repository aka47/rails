GIT
  remote: git://github.com/QueueClassic/queue_classic.git
  revision: d144db29f1436e9e8b3c7a1a1ecd4442316a9ecd
  branch: master
  specs:
    queue_classic (3.2.0.alpha)
      pg (>= 0.17, < 0.19)

GIT
  remote: git://github.com/bkeepers/qu.git
  revision: d098e2657c92e89a6413bebd9c033930759c061f
  branch: master
  specs:
    qu (0.2.0)
    qu-rails (0.2.0)
      qu (= 0.2.0)
      railties (>= 3.2, < 5)
    qu-redis (0.2.0)
      qu (= 0.2.0)
      redis-namespace

GIT
  remote: git://github.com/mikel/mail.git
  revision: f0efbd4850d1bc06cdcba6178c282eeaba9c8c43
  branch: master
  specs:
    mail (2.6.3.edge)
      mime-types (>= 1.16, < 3)

GIT
  remote: git://github.com/rack/rack.git
  revision: 96ae9b9fed8d6809383b6f48a5884437e76f8ca4
  branch: master
  specs:
    rack (2.0.0.alpha)
      json

GIT
  remote: git://github.com/rails/arel.git
  revision: 899e8428c50c586e6c8d4884b542ac9fdf01e95f
  branch: master
  specs:
    arel (7.0.0.alpha)

GIT
  remote: git://github.com/rails/globalid.git
  revision: 4e74ec6bb60d735ef3c56080f9c9f1dee9cadaaf
  branch: master
  specs:
    globalid (0.3.6)
      activesupport (>= 4.1.0)

GIT
  remote: git://github.com/rails/jquery-rails.git
  revision: 04fcfa29b859eef9479f89b6a799d00212902385
  branch: master
  specs:
    jquery-rails (4.0.5)
      rails-dom-testing (~> 1.0)
      railties (>= 4.2.0)
      thor (>= 0.14, < 2.0)

GIT
  remote: git://github.com/rails/sprockets-rails.git
  revision: 06d84e952490d7d391592124f6e3b79f9c596674
  branch: master
  specs:
    sprockets-rails (3.0.0.beta3)
      actionpack (>= 4.0)
      activesupport (>= 4.0)
      sprockets (>= 3.0.0)

GIT
  remote: git://github.com/rails/turbolinks.git
  revision: ad583843fdaa0c1f61462a346a495981ca314460
  branch: master
  specs:
    turbolinks (3.0.0)
      coffee-rails

GIT
  remote: git://github.com/sass/sass.git
  revision: bce9509f396225d721501ea1070a6871b708abb1
  branch: stable
  specs:
    sass (3.4.20)

PATH
  remote: .
  specs:
    actioncable (5.0.0.alpha)
      actionpack (= 5.0.0.alpha)
      celluloid (~> 0.17.2)
      coffee-rails (~> 4.1.0)
      em-hiredis (~> 0.3.0)
      faye-websocket (~> 0.10.0)
      redis (~> 3.0)
      websocket-driver (~> 0.6.1)
    actionmailer (5.0.0.alpha)
      actionpack (= 5.0.0.alpha)
      actionview (= 5.0.0.alpha)
      activejob (= 5.0.0.alpha)
      mail (~> 2.5, >= 2.5.4)
      rails-dom-testing (~> 1.0, >= 1.0.5)
    actionpack (5.0.0.alpha)
      actionview (= 5.0.0.alpha)
      activesupport (= 5.0.0.alpha)
      rack (~> 2.x)
      rack-test (~> 0.6.3)
      rails-dom-testing (~> 1.0, >= 1.0.5)
      rails-html-sanitizer (~> 1.0, >= 1.0.2)
    actionview (5.0.0.alpha)
      activesupport (= 5.0.0.alpha)
      builder (~> 3.1)
      erubis (~> 2.7.0)
      rails-dom-testing (~> 1.0, >= 1.0.5)
      rails-html-sanitizer (~> 1.0, >= 1.0.2)
    activejob (5.0.0.alpha)
      activesupport (= 5.0.0.alpha)
      globalid (>= 0.3.0)
    activemodel (5.0.0.alpha)
      activesupport (= 5.0.0.alpha)
      builder (~> 3.1)
    activerecord (5.0.0.alpha)
      activemodel (= 5.0.0.alpha)
      activesupport (= 5.0.0.alpha)
      arel (= 7.0.0.alpha)
    activesupport (5.0.0.alpha)
      concurrent-ruby (~> 1.0)
      i18n (~> 0.7)
      json (~> 1.7, >= 1.7.7)
      method_source
      minitest (~> 5.1)
      tzinfo (~> 1.1)
    rails (5.0.0.alpha)
      actioncable (= 5.0.0.alpha)
      actionmailer (= 5.0.0.alpha)
      actionpack (= 5.0.0.alpha)
      actionview (= 5.0.0.alpha)
      activejob (= 5.0.0.alpha)
      activemodel (= 5.0.0.alpha)
      activerecord (= 5.0.0.alpha)
      activesupport (= 5.0.0.alpha)
      bundler (>= 1.3.0, < 2.0)
      railties (= 5.0.0.alpha)
      sprockets-rails (>= 2.0.0)
    railties (5.0.0.alpha)
      actionpack (= 5.0.0.alpha)
      activesupport (= 5.0.0.alpha)
      method_source
      rake (>= 0.8.7)
      thor (>= 0.18.1, < 2.0)

GEM
  remote: https://rubygems.org/
  specs:
    amq-protocol (2.0.0)
    backburner (1.2.0)
      beaneater (~> 1.0)
      dante (> 0.1.5)
    bcrypt (3.1.10)
    bcrypt-ruby (3.0.1)
    bcrypt-ruby (3.0.1-x86-mingw32)
    beaneater (1.0.0)
    benchmark-ips (2.3.0)
    builder (3.2.2)
    bunny (2.2.1)
      amq-protocol (>= 2.0.0)
    byebug (8.2.1)
    celluloid (0.17.2)
      celluloid-essentials
      celluloid-extras
      celluloid-fsm
      celluloid-pool
      celluloid-supervision
      timers (>= 4.1.1)
    celluloid-essentials (0.20.5)
      timers (>= 4.1.1)
    celluloid-extras (0.20.5)
      timers (>= 4.1.1)
    celluloid-fsm (0.20.5)
      timers (>= 4.1.1)
    celluloid-pool (0.20.5)
      timers (>= 4.1.1)
    celluloid-supervision (0.20.5)
      timers (>= 4.1.1)
    coffee-rails (4.1.0)
      coffee-script (>= 2.2.0)
      railties (>= 4.0.0, < 5.0)
    coffee-script (2.4.1)
      coffee-script-source
      execjs
    coffee-script-source (1.10.0)
    concurrent-ruby (1.0.0)
    connection_pool (2.2.0)
    dalli (2.7.5)
    dante (0.2.0)
    delayed_job (4.1.1)
      activesupport (>= 3.0, < 5.0)
    delayed_job_active_record (4.1.0)
      activerecord (>= 3.0, < 5)
      delayed_job (>= 3.0, < 5)
    em-hiredis (0.3.0)
      eventmachine (~> 1.0)
      hiredis (~> 0.5.0)
    erubis (2.7.0)
    eventmachine (1.0.8)
    execjs (2.6.0)
    faye-websocket (0.10.2)
      eventmachine (>= 0.12.0)
      websocket-driver (>= 0.5.1)
    ffi (1.9.10)
    ffi (1.9.10-x64-mingw32)
    ffi (1.9.10-x86-mingw32)
    hiredis (0.5.2)
    hitimes (1.2.3)
    hitimes (1.2.3-x86-mingw32)
    i18n (0.7.0)
    json (1.8.3)
    kindlerb (0.1.1)
      mustache
      nokogiri
    listen (3.0.5)
      rb-fsevent (>= 0.9.3)
      rb-inotify (>= 0.9)
    loofah (2.0.3)
      nokogiri (>= 1.5.9)
    metaclass (0.0.4)
    method_source (0.8.2)
    mime-types (2.99)
    mini_portile2 (2.0.0)
    minitest (5.3.3)
    mocha (0.14.0)
      metaclass (~> 0.0.1)
    mono_logger (1.1.0)
    multi_json (1.11.2)
    mustache (1.0.2)
    mysql (2.9.1)
    mysql (2.9.1-x86-mingw32)
    mysql2 (0.4.2)
    mysql2 (0.4.2-x64-mingw32)
    mysql2 (0.4.2-x86-mingw32)
    nokogiri (1.6.7)
      mini_portile2 (~> 2.0.0.rc2)
    nokogiri (1.6.7-x64-mingw32)
      mini_portile2 (~> 2.0.0.rc2)
    nokogiri (1.6.7-x86-mingw32)
      mini_portile2 (~> 2.0.0.rc2)
<<<<<<< HEAD
    pg (0.18.3)
    psych (2.0.15)
    puma (2.15.3)
=======
    pg (0.18.4)
    pg (0.18.4-x64-mingw32)
    pg (0.18.4-x86-mingw32)
    psych (2.0.16)
>>>>>>> b1c19eb0
    que (0.11.2)
    racc (1.4.14)
    rack-cache (1.5.1)
      rack (>= 0.4)
    rack-test (0.6.3)
      rack (>= 1.0)
    rails-deprecated_sanitizer (1.0.3)
      activesupport (>= 4.2.0.alpha)
    rails-dom-testing (1.0.7)
      activesupport (>= 4.2.0.beta, < 5.0)
      nokogiri (~> 1.6.0)
      rails-deprecated_sanitizer (>= 1.0.1)
    rails-html-sanitizer (1.0.2)
      loofah (~> 2.0)
    rake (10.4.2)
    rb-fsevent (0.9.6)
    rb-inotify (0.9.5)
      ffi (>= 0.5.0)
    rdoc (4.2.0)
    redcarpet (3.2.3)
    redis (3.2.2)
    redis-namespace (1.5.2)
      redis (~> 3.0, >= 3.0.4)
    resque (1.25.2)
      mono_logger (~> 1.0)
      multi_json (~> 1.0)
      redis-namespace (~> 1.3)
      sinatra (>= 0.9.2)
      vegas (~> 0.1.2)
    resque-scheduler (4.0.0)
      mono_logger (~> 1.0)
      redis (~> 3.0)
      resque (~> 1.25)
      rufus-scheduler (~> 3.0)
    rufus-scheduler (3.1.10)
    sdoc (0.4.1)
      json (~> 1.7, >= 1.7.7)
      rdoc (~> 4.0)
    sequel (4.29.0)
    serverengine (1.5.11)
      sigdump (~> 0.2.2)
    sidekiq (4.0.1)
      concurrent-ruby (~> 1.0)
      connection_pool (~> 2.2, >= 2.2.0)
      json (~> 1.0)
      redis (~> 3.2, >= 3.2.1)
    sigdump (0.2.3)
    sinatra (1.0)
      rack (>= 1.0)
    sneakers (2.3.5)
      bunny (~> 2.2.0)
      serverengine (~> 1.5.11)
      thor
      thread (~> 0.1.7)
    sprockets (3.5.2)
      concurrent-ruby (~> 1.0)
      rack (> 1, < 3)
    sqlite3 (1.3.11)
    sqlite3 (1.3.11-x64-mingw32)
    sqlite3 (1.3.11-x86-mingw32)
    stackprof (0.2.7)
    sucker_punch (1.6.0)
      celluloid (~> 0.17.2)
    thor (0.19.1)
    thread (0.1.7)
    thread_safe (0.3.5)
    timers (4.1.1)
      hitimes
    tzinfo (1.2.2)
      thread_safe (~> 0.1)
    tzinfo-data (1.2015.7)
      tzinfo (>= 1.0.0)
    uglifier (2.7.2)
      execjs (>= 0.3.0)
      json (>= 1.8.0)
    vegas (0.1.11)
      rack (>= 1.0.0)
    w3c_validators (1.2)
      json
      nokogiri
    websocket-driver (0.6.3)
      websocket-extensions (>= 0.1.0)
    websocket-extensions (0.1.2)

PLATFORMS
  ruby
  x64-mingw32
  x86-mingw32

DEPENDENCIES
  activerecord-jdbcmysql-adapter (>= 1.3.0)
  activerecord-jdbcpostgresql-adapter (>= 1.3.0)
  activerecord-jdbcsqlite3-adapter (>= 1.3.0)
  arel!
  backburner
  bcrypt (~> 3.1.10)
  bcrypt-ruby (~> 3.0.0)
  benchmark-ips
  byebug
  coffee-rails (~> 4.1.0)
  dalli (>= 2.2.1)
  delayed_job
  delayed_job_active_record
  globalid!
  jquery-rails!
  json
  kindlerb (= 0.1.1)
  listen (~> 3.0.5)
  mail!
  minitest (< 5.3.4)
  mocha (~> 0.14)
  mysql (>= 2.9.0)
  mysql2 (>= 0.4.0)
  nokogiri (>= 1.6.7)
  pg (>= 0.18.0)
  psych (~> 2.0)
  puma
  qu-rails!
  qu-redis
  que
  queue_classic!
  racc (>= 1.4.6)
  rack!
  rack-cache (~> 1.2)
  rails!
  rake (>= 10.3)
  redcarpet (~> 3.2.3)
  resque
  resque-scheduler
  sass!
  sdoc (~> 0.4.0)
  sequel
  sidekiq
  sneakers
  sprockets-rails (~> 3.0.0.beta3)!
  sqlite3 (~> 1.3.6)
  stackprof
  sucker_punch
  turbolinks!
  tzinfo-data
  uglifier (>= 1.3.0)
  w3c_validators

BUNDLED WITH
   1.11.0<|MERGE_RESOLUTION|>--- conflicted
+++ resolved
@@ -246,16 +246,11 @@
       mini_portile2 (~> 2.0.0.rc2)
     nokogiri (1.6.7-x86-mingw32)
       mini_portile2 (~> 2.0.0.rc2)
-<<<<<<< HEAD
-    pg (0.18.3)
-    psych (2.0.15)
-    puma (2.15.3)
-=======
     pg (0.18.4)
     pg (0.18.4-x64-mingw32)
     pg (0.18.4-x86-mingw32)
     psych (2.0.16)
->>>>>>> b1c19eb0
+    puma (2.15.3)
     que (0.11.2)
     racc (1.4.14)
     rack-cache (1.5.1)
