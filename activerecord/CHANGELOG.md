--- conflicted
+++ resolved
@@ -1,214 +1,3 @@
-<<<<<<< HEAD
-*   Add `cache_key` to ActiveRecord::Relation.
-
-    Example:
-
-      @users = User.where("name like ?", "%Alberto%")
-      @users.cache_key
-      => "/users/query-5942b155a43b139f2471b872ac54251f-3-20150714212107656125000"
-
-    *Alberto Fernández-Capel*
-
-*   Properly allow uniqueness validations on primary keys.
-
-    Fixes #20966.
-
-    *Sean Griffin*, *presskey*
-
-*   Don't raise an error if an association failed to destroy when `destroy` was
-    called on the parent (as opposed to `destroy!`).
-
-    Fixes #20991.
-
-    *Sean Griffin*
-
-*   `ActiveRecord::RecordNotFound` modified to store model name, primary_key and
-    id of the caller model. It allows the catcher of this exception to make
-    a better decision to what to do with it.
-
-    Example:
-
-        class SomeAbstractController < ActionController::Base
-          rescue_from ActiveRecord::RecordNotFound, with: :redirect_to_404
-
-          private def redirect_to_404(e)
-            return redirect_to(posts_url) if e.model == 'Post'
-            raise
-          end
-        end
-
-    *Sameer Rahmani*
-
-*   Deprecate the keys for association `restrict_dependent_destroy` errors in favor
-    of new key names.
-
-    Previously `has_one` and `has_many` associations were using the
-    `one` and `many` keys respectively. Both of these keys have special
-    meaning in I18n (they are considered to be pluralizations) so by
-    renaming them to `has_one` and `has_many` we make the messages more explicit
-    and most importantly they don't clash with linguistical systems that need to
-    validate translation keys (and their pluralizations).
-
-    The `:'restrict_dependent_destroy.one'` key should be replaced with
-    `:'restrict_dependent_destroy.has_one'`, and `:'restrict_dependent_destroy.many'`
-    with `:'restrict_dependent_destroy.has_many'`.
-
-    *Roque Pinel*, *Christopher Dell*
-
-*   Fix state being carried over from previous transaction.
-
-    Considering the following example where `name` is a required attribute.
-    Before we had `new_record?` returning `true` for a persisted record:
-
-        author = Author.create! name: 'foo'
-        author.name = nil
-        author.save        # => false
-        author.new_record? # => true
-
-    Fixes #20824.
-
-    *Roque Pinel*
-
-*   Correctly ignore `mark_for_destruction` when `autosave` isn't set to `true`
-    when validating associations.
-
-    Fixes #20882.
-
-    *Sean Griffin*
-
-*   Fix a bug where counter_cache doesn't always work with polymorphic
-    relations.
-
-    Fixes #16407.
-
-    *Stefan Kanev*, *Sean Griffin*
-
-*   Ensure that cyclic associations with autosave don't cause duplicate errors
-    to be added to the parent record.
-
-    Fixes #20874.
-
-    *Sean Griffin*
-
-*   Ensure that `ActionController::Parameters` can still be passed to nested
-    attributes.
-
-    Fixes #20922.
-
-    *Sean Griffin*
-
-*   Deprecate force association reload by passing a truthy argument to
-    association method.
-
-    For collection association, you can call `#reload` on association proxy to
-    force a reload:
-
-        @user.posts.reload   # Instead of @user.posts(true)
-
-    For singular association, you can call `#reload` on the parent object to
-    clear its association cache then call the association method:
-
-        @user.reload.profile   # Instead of @user.profile(true)
-
-    Passing a truthy argument to force association to reload will be removed in
-    Rails 5.1.
-
-    *Prem Sichanugrist*
-
-*   Replaced `ActiveSupport::Concurrency::Latch` with `Concurrent::CountDownLatch`
-    from the concurrent-ruby gem.
-
-    *Jerry D'Antonio*
-
-*   Fix through associations using scopes having the scope merged multiple
-    times.
-
-    Fixes #20721.
-    Fixes #20727.
-
-    *Sean Griffin*
-
-*   `ActiveRecord::Base.dump_schema_after_migration` applies migration tasks
-    other than `db:migrate`. (eg. `db:rollback`, `db:migrate:dup`, ...)
-
-    Fixes #20743.
-
-    *Yves Senn*
-
-*   Add alternate syntax to make `change_column_default` reversible.
-
-    User can pass in `:from` and `:to` to make `change_column_default` command
-    become reversible.
-
-    Example:
-
-        change_column_default :posts, :status, from: nil, to: "draft"
-        change_column_default :users, :authorized, from: true, to: false
-
-    *Prem Sichanugrist*
-
-*   Prevent error when using `force_reload: true` on an unassigned polymorphic
-    belongs_to association.
-
-    Fixes #20426.
-
-    *James Dabbs*
-
-*   Correctly raise `ActiveRecord::AssociationTypeMismatch` when assigning
-    a wrong type to a namespaced association.
-
-    Fixes #20545.
-
-    *Diego Carrion*
-
-*   `validates_absence_of` respects `marked_for_destruction?`.
-
-    Fixes #20449.
-
-    *Yves Senn*
-
-*   Include the `Enumerable` module in `ActiveRecord::Relation`
-
-    *Sean Griffin & bogdan*
-
-*   Use `Enumerable#sum` in `ActiveRecord::Relation` if a block is given.
-
-    *Sean Griffin*
-
-*   Let `WITH` queries (Common Table Expressions) be explainable.
-
-    *Vladimir Kochnev*
-
-*   Make `remove_index :table, :column` reversible.
-
-    *Yves Senn*
-
-*   Fixed an error which would occur in dirty checking when calling
-    `update_attributes` from a getter.
-
-    Fixes #20531.
-
-    *Sean Griffin*
-
-*   Make `remove_foreign_key` reversible. Any foreign key options must be
-    specified, similar to `remove_column`.
-
-    *Aster Ryan*
-
-*   Add `:_prefix` and `:_suffix` options to `enum` definition.
-
-    Fixes #17511, #17415.
-
-    *Igor Kapkov*
-
-*   Correctly handle decimal arrays with defaults in the schema dumper.
-
-    Fixes #20515.
-
-    *Sean Griffin & jmondo*
-
-*   Deprecate the PostgreSQL `:point` type in favor of a new one which will return
-=======
 *   Added methods for PostgreSQL geometric data types to use in migrations
 
     Example:
@@ -224,8 +13,215 @@
 
     *Mehmet Emin İNAÇ*
 
-*   Deprecate the PG `:point` type in favor of a new one which will return
->>>>>>> 7f2037a9
+*   Add `cache_key` to ActiveRecord::Relation.
+
+    Example:
+
+      @users = User.where("name like ?", "%Alberto%")
+      @users.cache_key
+      => "/users/query-5942b155a43b139f2471b872ac54251f-3-20150714212107656125000"
+
+    *Alberto Fernández-Capel*
+
+*   Properly allow uniqueness validations on primary keys.
+
+    Fixes #20966.
+
+    *Sean Griffin*, *presskey*
+
+*   Don't raise an error if an association failed to destroy when `destroy` was
+    called on the parent (as opposed to `destroy!`).
+
+    Fixes #20991.
+
+    *Sean Griffin*
+
+*   `ActiveRecord::RecordNotFound` modified to store model name, primary_key and
+    id of the caller model. It allows the catcher of this exception to make
+    a better decision to what to do with it.
+
+    Example:
+
+        class SomeAbstractController < ActionController::Base
+          rescue_from ActiveRecord::RecordNotFound, with: :redirect_to_404
+
+          private def redirect_to_404(e)
+            return redirect_to(posts_url) if e.model == 'Post'
+            raise
+          end
+        end
+
+    *Sameer Rahmani*
+
+*   Deprecate the keys for association `restrict_dependent_destroy` errors in favor
+    of new key names.
+
+    Previously `has_one` and `has_many` associations were using the
+    `one` and `many` keys respectively. Both of these keys have special
+    meaning in I18n (they are considered to be pluralizations) so by
+    renaming them to `has_one` and `has_many` we make the messages more explicit
+    and most importantly they don't clash with linguistical systems that need to
+    validate translation keys (and their pluralizations).
+
+    The `:'restrict_dependent_destroy.one'` key should be replaced with
+    `:'restrict_dependent_destroy.has_one'`, and `:'restrict_dependent_destroy.many'`
+    with `:'restrict_dependent_destroy.has_many'`.
+
+    *Roque Pinel*, *Christopher Dell*
+
+*   Fix state being carried over from previous transaction.
+
+    Considering the following example where `name` is a required attribute.
+    Before we had `new_record?` returning `true` for a persisted record:
+
+        author = Author.create! name: 'foo'
+        author.name = nil
+        author.save        # => false
+        author.new_record? # => true
+
+    Fixes #20824.
+
+    *Roque Pinel*
+
+*   Correctly ignore `mark_for_destruction` when `autosave` isn't set to `true`
+    when validating associations.
+
+    Fixes #20882.
+
+    *Sean Griffin*
+
+*   Fix a bug where counter_cache doesn't always work with polymorphic
+    relations.
+
+    Fixes #16407.
+
+    *Stefan Kanev*, *Sean Griffin*
+
+*   Ensure that cyclic associations with autosave don't cause duplicate errors
+    to be added to the parent record.
+
+    Fixes #20874.
+
+    *Sean Griffin*
+
+*   Ensure that `ActionController::Parameters` can still be passed to nested
+    attributes.
+
+    Fixes #20922.
+
+    *Sean Griffin*
+
+*   Deprecate force association reload by passing a truthy argument to
+    association method.
+
+    For collection association, you can call `#reload` on association proxy to
+    force a reload:
+
+        @user.posts.reload   # Instead of @user.posts(true)
+
+    For singular association, you can call `#reload` on the parent object to
+    clear its association cache then call the association method:
+
+        @user.reload.profile   # Instead of @user.profile(true)
+
+    Passing a truthy argument to force association to reload will be removed in
+    Rails 5.1.
+
+    *Prem Sichanugrist*
+
+*   Replaced `ActiveSupport::Concurrency::Latch` with `Concurrent::CountDownLatch`
+    from the concurrent-ruby gem.
+
+    *Jerry D'Antonio*
+
+*   Fix through associations using scopes having the scope merged multiple
+    times.
+
+    Fixes #20721.
+    Fixes #20727.
+
+    *Sean Griffin*
+
+*   `ActiveRecord::Base.dump_schema_after_migration` applies migration tasks
+    other than `db:migrate`. (eg. `db:rollback`, `db:migrate:dup`, ...)
+
+    Fixes #20743.
+
+    *Yves Senn*
+
+*   Add alternate syntax to make `change_column_default` reversible.
+
+    User can pass in `:from` and `:to` to make `change_column_default` command
+    become reversible.
+
+    Example:
+
+        change_column_default :posts, :status, from: nil, to: "draft"
+        change_column_default :users, :authorized, from: true, to: false
+
+    *Prem Sichanugrist*
+
+*   Prevent error when using `force_reload: true` on an unassigned polymorphic
+    belongs_to association.
+
+    Fixes #20426.
+
+    *James Dabbs*
+
+*   Correctly raise `ActiveRecord::AssociationTypeMismatch` when assigning
+    a wrong type to a namespaced association.
+
+    Fixes #20545.
+
+    *Diego Carrion*
+
+*   `validates_absence_of` respects `marked_for_destruction?`.
+
+    Fixes #20449.
+
+    *Yves Senn*
+
+*   Include the `Enumerable` module in `ActiveRecord::Relation`
+
+    *Sean Griffin & bogdan*
+
+*   Use `Enumerable#sum` in `ActiveRecord::Relation` if a block is given.
+
+    *Sean Griffin*
+
+*   Let `WITH` queries (Common Table Expressions) be explainable.
+
+    *Vladimir Kochnev*
+
+*   Make `remove_index :table, :column` reversible.
+
+    *Yves Senn*
+
+*   Fixed an error which would occur in dirty checking when calling
+    `update_attributes` from a getter.
+
+    Fixes #20531.
+
+    *Sean Griffin*
+
+*   Make `remove_foreign_key` reversible. Any foreign key options must be
+    specified, similar to `remove_column`.
+
+    *Aster Ryan*
+
+*   Add `:_prefix` and `:_suffix` options to `enum` definition.
+
+    Fixes #17511, #17415.
+
+    *Igor Kapkov*
+
+*   Correctly handle decimal arrays with defaults in the schema dumper.
+
+    Fixes #20515.
+
+    *Sean Griffin & jmondo*
+
+*   Deprecate the PostgreSQL `:point` type in favor of a new one which will return
     `Point` objects instead of an `Array`
 
     *Sean Griffin*
