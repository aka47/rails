module ActiveRecord
  module ConnectionAdapters
    module PostgreSQL
      module ColumnDumper # :nodoc:
<<<<<<< HEAD
        def column_spec_for_primary_key(column)
          spec = super
          if schema_type(column) == :uuid
            spec[:default] ||= "nil"
          end
          spec
        end

=======
>>>>>>> 29c70abc
        # Adds +:array+ option to the default set
        def prepare_column_options(column)
          spec = super
          spec[:array] = "true" if column.array?
          spec
        end

        # Adds +:array+ as a valid migration key
        def migration_keys
          super + [:array]
        end

        private

          def default_primary_key?(column)
            schema_type(column) == :bigserial
          end

          def explicit_primary_key_default?(column)
            column.type == :uuid || (column.type == :integer && !column.serial?)
          end

          def schema_type(column)
            return super unless column.serial?

            if column.bigint?
              :bigserial
            else
              :serial
            end
          end

          def schema_expression(column)
            super unless column.serial?
          end
      end
    end
  end
end<|MERGE_RESOLUTION|>--- conflicted
+++ resolved
@@ -2,17 +2,6 @@
   module ConnectionAdapters
     module PostgreSQL
       module ColumnDumper # :nodoc:
-<<<<<<< HEAD
-        def column_spec_for_primary_key(column)
-          spec = super
-          if schema_type(column) == :uuid
-            spec[:default] ||= "nil"
-          end
-          spec
-        end
-
-=======
->>>>>>> 29c70abc
         # Adds +:array+ option to the default set
         def prepare_column_options(column)
           spec = super
