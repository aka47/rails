--- conflicted
+++ resolved
@@ -172,18 +172,6 @@
   #
   # == Transactions
   #
-<<<<<<< HEAD
-  # The entire callback chain for +save+ and +destroy+ runs within their transaction, including
-  # the <tt>after_*</tt> hooks. Cancellation does not trigger a rollback. To rollback
-  # the transaction just raise an exception the same way you do for regular transactions.
-  #
-  # Note though that such an exception bypasses the regular call chain in Active Record:
-  # If ActiveRecord::Rollback is raised both +save+ and +destroy+ return +nil+. On the other
-  # hand <tt>save!</tt> does *not* raise ActiveRecord::RecordNotSaved, and does not raise
-  # anything else for that matter, <tt>save!</tt> just returns +nil+ in that case.
-  # If any other exception is raised it goes up until it reaches the caller, no matter
-  # which one of the three actions was being performed.
-=======
   # The entire callback chain of a +save+, <tt>save!</tt>, or +destroy+ call runs
   # within a transaction. That includes <tt>after_*</tt> hooks. If everything
   # goes fine a COMMIT is executed once the chain has been completed.
@@ -193,7 +181,6 @@
   # including <tt>after_*</tt> hooks. Note, however, that in that case the client
   # needs to be aware of it because an ordinary +save+ will raise such exception
   # instead of quietly returning +false+.
->>>>>>> 96c6fe08
   module Callbacks
     CALLBACKS = %w(
       after_find after_initialize before_save after_save before_create after_create before_update after_update before_validation
